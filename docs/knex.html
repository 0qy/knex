<!DOCTYPE html>

<html>
<head>
  <title>knex.js</title>
  <meta http-equiv="content-type" content="text/html; charset=UTF-8">
  <meta name="viewport" content="width=device-width, target-densitydpi=160dpi, initial-scale=1.0; maximum-scale=1.0; user-scalable=0;">
  <link rel="stylesheet" media="all" href="docco.css" />
</head>
<body>
  <div id="container">
    <div id="background"></div>
    
    <ul class="sections">
        
          <li id="title">
              <div class="annotation">
                  <h1>knex.js</h1>
              </div>
          </li>
        
        
        
        <li id="section-1">
            <div class="annotation">
              
              <div class="pilwrap ">
                <a class="pilcrow" href="#section-1">&#182;</a>
              </div>
              <pre><code>Knex.js  0.0.0

(c) 2013 Tim Griesser
Knex may be freely distributed under the MIT license.
For details and documentation:
http://knexjs.org</code></pre>

            </div>
            
            <div class="content"><div class='highlight'><pre>(<span class="keyword">function</span>() {

  <span class="string">"use strict"</span>;</pre></div></div>
            
        </li>
        
        
        <li id="section-2">
            <div class="annotation">
              
              <div class="pilwrap ">
                <a class="pilcrow" href="#section-2">&#182;</a>
              </div>
              <p>Required dependencies.</p>

            </div>
            
            <div class="content"><div class='highlight'><pre>  <span class="keyword">var</span> _ = require(<span class="string">'underscore'</span>);
  <span class="keyword">var</span> When = require(<span class="string">'when'</span>);

  <span class="keyword">var</span> push = Array.prototype.push;</pre></div></div>
            
        </li>
        
        
        <li id="section-3">
            <div class="annotation">
              
              <div class="pilwrap ">
                <a class="pilcrow" href="#section-3">&#182;</a>
              </div>
              <p><code>Knex</code> is the root namespace and a chainable function: <code>Knex(&#39;tableName&#39;)</code></p>

            </div>
            
            <div class="content"><div class='highlight'><pre>  <span class="keyword">var</span> Knex = <span class="keyword">function</span>(table) {
    <span class="keyword">if</span> (!Knex.Instances[<span class="string">'main'</span>]) {
      <span class="keyword">throw</span> <span class="keyword">new</span> Error(<span class="string">'The Knex instance has not been initialized yet.'</span>);
    }
    <span class="keyword">return</span> Knex.Instances[<span class="string">'main'</span>](table);
  };</pre></div></div>
            
        </li>
        
        
        <li id="section-4">
            <div class="annotation">
              
              <div class="pilwrap ">
                <a class="pilcrow" href="#section-4">&#182;</a>
              </div>
              <p>Keep in sync with package.json</p>

            </div>
            
            <div class="content"><div class='highlight'><pre>  Knex.VERSION = <span class="string">'0.0.0'</span>;</pre></div></div>
            
        </li>
        
        
        <li id="section-5">
            <div class="annotation">
              
              <div class="pilwrap ">
                <a class="pilcrow" href="#section-5">&#182;</a>
              </div>
              <p>Methods common to both the <code>Grammar</code> and <code>SchemaGrammar</code> interfaces,
used to generate the sql in one form or another.</p>

            </div>
            
            <div class="content"><div class='highlight'><pre>  <span class="keyword">var</span> Common = {

    _debug: <span class="literal">false</span>,

    _promise: <span class="literal">null</span>,

    debug: <span class="keyword">function</span>() {
      <span class="keyword">this</span>._debug = <span class="literal">true</span>;
      <span class="keyword">return</span> <span class="keyword">this</span>;
    },</pre></div></div>
            
        </li>
        
        
        <li id="section-6">
            <div class="annotation">
              
              <div class="pilwrap ">
                <a class="pilcrow" href="#section-6">&#182;</a>
              </div>
              <p>For those who dislike promise interfaces.
Multiple calls to <code>exec</code> will resolve with the same value
if called more than once.</p>

            </div>
            
            <div class="content"><div class='highlight'><pre>    exec: <span class="keyword">function</span>(callback) {
<<<<<<< HEAD
      <span class="keyword">var</span> run = <span class="keyword">this</span>.runQuery();
      <span class="keyword">return</span> run.then(<span class="keyword">function</span>(resp) {
=======
      <span class="keyword">this</span>._promise || (<span class="keyword">this</span>._promise = <span class="keyword">this</span>.runQuery());
      <span class="keyword">return</span> <span class="keyword">this</span>._promise.then(<span class="keyword">function</span>(resp) {
>>>>>>> e5fd8df4
        callback(<span class="literal">null</span>, resp);
      }, <span class="keyword">function</span>(err) {
        callback(err, <span class="literal">null</span>);
      });
    },</pre></div></div>
            
        </li>
        
        
        <li id="section-7">
            <div class="annotation">
              
              <div class="pilwrap ">
                <a class="pilcrow" href="#section-7">&#182;</a>
              </div>
              <p>The promise interface for the query builder.</p>

            </div>
            
            <div class="content"><div class='highlight'><pre>    then: <span class="keyword">function</span>(onFulfilled, onRejected) {
<<<<<<< HEAD
      <span class="keyword">var</span> run = <span class="keyword">this</span>.runQuery();
      <span class="keyword">return</span> run.then(onFulfilled, onRejected);
=======
      <span class="keyword">this</span>._promise || (<span class="keyword">this</span>._promise = <span class="keyword">this</span>.runQuery());
      <span class="keyword">return</span> <span class="keyword">this</span>._promise.then(onFulfilled, onRejected);
>>>>>>> e5fd8df4
    },</pre></div></div>
            
        </li>
        
        
        <li id="section-8">
            <div class="annotation">
              
              <div class="pilwrap ">
                <a class="pilcrow" href="#section-8">&#182;</a>
              </div>
              <p>Specifies to resolve the statement with the <code>data</code> rather 
than a promise... useful in testing/debugging.</p>

            </div>
            
            <div class="content"><div class='highlight'><pre>    toString: <span class="keyword">function</span>() {
      <span class="keyword">if</span> (!<span class="keyword">this</span>.type) {
        <span class="keyword">throw</span> <span class="keyword">new</span> Error(<span class="string">'Cannot be converted to string'</span>);
      }
      <span class="keyword">var</span> data = <span class="keyword">this</span>.toSql();
      <span class="keyword">var</span> builder = <span class="keyword">this</span>;
      <span class="keyword">if</span> (!_.isArray(data)) data = [data];
      <span class="keyword">return</span> _.map(data, <span class="keyword">function</span>(str) {
        <span class="keyword">var</span> questionCount = <span class="number">0</span>;
        <span class="keyword">return</span> str.replace(<span class="regexp">/\?/g</span>, <span class="keyword">function</span>() {
          <span class="keyword">return</span> builder.bindings[questionCount++];
        });
      }).join(<span class="string">'; '</span>);
    },</pre></div></div>
            
        </li>
        
        
        <li id="section-9">
            <div class="annotation">
              
              <div class="pilwrap ">
                <a class="pilcrow" href="#section-9">&#182;</a>
              </div>
              <p>Sets the connection</p>

            </div>
            
            <div class="content"><div class='highlight'><pre>    connection: <span class="keyword">function</span>(connection) {
      <span class="keyword">this</span>._connection = connection;
      <span class="keyword">return</span> <span class="keyword">this</span>;
    },</pre></div></div>
            
        </li>
        
        
        <li id="section-10">
            <div class="annotation">
              
              <div class="pilwrap ">
                <a class="pilcrow" href="#section-10">&#182;</a>
              </div>
              <p>The connection the current query is being run on, optionally
specified by the <code>connection</code> method.</p>

            </div>
            
            <div class="content"><div class='highlight'><pre>    _connection: <span class="literal">false</span>,</pre></div></div>
            
        </li>
        
        
        <li id="section-11">
            <div class="annotation">
              
              <div class="pilwrap ">
                <a class="pilcrow" href="#section-11">&#182;</a>
              </div>
              <p>Sets the &quot;type&quot; of the current query, so we can potentially place
<code>select</code>, <code>update</code>, <code>del</code>, etc. anywhere in the query statement
and have it come out fine.</p>

            </div>
            
            <div class="content"><div class='highlight'><pre>    _setType: <span class="keyword">function</span>(type) {
      <span class="keyword">if</span> (<span class="keyword">this</span>.type) {
        <span class="keyword">throw</span> <span class="keyword">new</span> Error(<span class="string">'The query type has already been set to '</span> + <span class="keyword">this</span>.type);
      }
      <span class="keyword">this</span>.type = type;
      <span class="keyword">return</span> <span class="keyword">this</span>;
    },</pre></div></div>
            
        </li>
        
        
        <li id="section-12">
            <div class="annotation">
              
              <div class="pilwrap ">
                <a class="pilcrow" href="#section-12">&#182;</a>
              </div>
              <p>Returns all bindings excluding the <code>Knex.Raw</code> types.</p>

            </div>
            
            <div class="content"><div class='highlight'><pre>    _cleanBindings: <span class="keyword">function</span>() {
      <span class="keyword">var</span> bindings = <span class="keyword">this</span>.bindings;
      <span class="keyword">var</span> cleaned = [];
      <span class="keyword">for</span> (<span class="keyword">var</span> i = <span class="number">0</span>, l = bindings.length; i &lt; l; i++) {
        <span class="keyword">if</span> (!(bindings[i] <span class="keyword">instanceof</span> Raw)) cleaned.push(bindings[i]);
      }
      <span class="keyword">return</span> cleaned;
    },</pre></div></div>
            
        </li>
        
        
        <li id="section-13">
            <div class="annotation">
              
              <div class="pilwrap ">
                <a class="pilcrow" href="#section-13">&#182;</a>
              </div>
              <p>Runs the query on the current builder instance and returns a promise.</p>

            </div>
            
            <div class="content"><div class='highlight'><pre>    runQuery: <span class="keyword">function</span>() {
      <span class="keyword">if</span> (<span class="keyword">this</span>.transaction) {
        <span class="keyword">if</span> (!<span class="keyword">this</span>.transaction.connection) <span class="keyword">return</span> When.reject(<span class="keyword">new</span> Error(<span class="string">'The transaction has already completed.'</span>));
        <span class="keyword">this</span>._connection = <span class="keyword">this</span>.transaction.connection;
      }</pre></div></div>
            
        </li>
        
        
        <li id="section-14">
            <div class="annotation">
              
              <div class="pilwrap ">
                <a class="pilcrow" href="#section-14">&#182;</a>
              </div>
              <p>Prep the SQL associated with the this.</p>

            </div>
            
            <div class="content"><div class='highlight'><pre>      <span class="keyword">this</span>.sql = <span class="keyword">this</span>.toSql();
      <span class="keyword">this</span>.bindings = <span class="keyword">this</span>._cleanBindings();
      <span class="keyword">if</span> (!_.isArray(<span class="keyword">this</span>.sql)) <span class="keyword">this</span>.sql = [<span class="keyword">this</span>.sql];
      
      <span class="keyword">var</span> chain;
      <span class="keyword">for</span> (<span class="keyword">var</span> i = <span class="number">0</span>, l = <span class="keyword">this</span>.sql.length; i &lt; l; i++) {
        <span class="keyword">if</span> (chain) {
          chain.then(multiQuery(<span class="keyword">this</span>, i, chain));
        } <span class="keyword">else</span> {
          chain = multiQuery(<span class="keyword">this</span>, i);
        }
      }
      <span class="keyword">return</span> chain;
    }

  };</pre></div></div>
            
        </li>
        
        
        <li id="section-15">
            <div class="annotation">
              
              <div class="pilwrap for-h2">
                <a class="pilcrow" href="#section-15">&#182;</a>
              </div>
              <h2>Grammar</h2>

            </div>
            
        </li>
        
        
        <li id="section-16">
            <div class="annotation">
              
              <div class="pilwrap ">
                <a class="pilcrow" href="#section-16">&#182;</a>
              </div>
              <p>The list of different components</p>

            </div>
            
            <div class="content"><div class='highlight'><pre>  <span class="keyword">var</span> components = [
    <span class="string">'aggregate'</span>, <span class="string">'columns'</span>, <span class="string">'from'</span>,
    <span class="string">'joins'</span>, <span class="string">'wheres'</span>, <span class="string">'groups'</span>, <span class="string">'havings'</span>,
    <span class="string">'orders'</span>, <span class="string">'limit'</span>, <span class="string">'offset'</span>, <span class="string">'unions'</span>
  ];

  Knex.Grammar = {</pre></div></div>
            
        </li>
        
        
        <li id="section-17">
            <div class="annotation">
              
              <div class="pilwrap ">
                <a class="pilcrow" href="#section-17">&#182;</a>
              </div>
              <p>Compiles the <code>select</code> statement, or nested sub-selects
by calling each of the component compilers, trimming out
the empties, and returning a generated query string.</p>

            </div>
            
            <div class="content"><div class='highlight'><pre>    compileSelect: <span class="keyword">function</span>(qb) {
      <span class="keyword">var</span> sql = {};
      <span class="keyword">if</span> (_.isEmpty(qb.columns)) qb.columns = [<span class="string">'*'</span>];
      <span class="keyword">for</span> (<span class="keyword">var</span> i = <span class="number">0</span>, l = components.length; i &lt; l; i++) {
        <span class="keyword">var</span> component = components[i];
        <span class="keyword">var</span> result = _.result(qb, component);
        <span class="keyword">if</span> (result != <span class="literal">null</span>) {
          sql[component] = <span class="keyword">this</span>[<span class="string">'compile'</span> + capitalize(component)](qb, result);
        }
      }
      <span class="keyword">return</span> _.compact(sql).join(<span class="string">' '</span>);
    },</pre></div></div>
            
        </li>
        
        
        <li id="section-18">
            <div class="annotation">
              
              <div class="pilwrap ">
                <a class="pilcrow" href="#section-18">&#182;</a>
              </div>
              <p>Compiles an aggregate query.</p>

            </div>
            
            <div class="content"><div class='highlight'><pre>    compileAggregate: <span class="keyword">function</span>(qb) {
      <span class="keyword">var</span> column = <span class="keyword">this</span>.columnize(qb.aggregate.columns);
      <span class="keyword">if</span> (qb.isDistinct &amp;&amp; column !== <span class="string">'*'</span>) {
        column = <span class="string">'distinct '</span> + column;
      }
      <span class="keyword">return</span> <span class="string">'select '</span> + qb.aggregate.type + <span class="string">'('</span> + column + <span class="string">') as aggregate'</span>;
    },</pre></div></div>
            
        </li>
        
        
        <li id="section-19">
            <div class="annotation">
              
              <div class="pilwrap ">
                <a class="pilcrow" href="#section-19">&#182;</a>
              </div>
              <p>Compiles the columns in the query, specifying if an item was distinct.</p>

            </div>
            
            <div class="content"><div class='highlight'><pre>    compileColumns: <span class="keyword">function</span>(qb, columns) {
      <span class="keyword">if</span> (qb.aggregate != <span class="literal">null</span>) <span class="keyword">return</span>;
      <span class="keyword">return</span> (qb.isDistinct ? <span class="string">'select distinct '</span> : <span class="string">'select '</span>) + <span class="keyword">this</span>.columnize(columns);
    },</pre></div></div>
            
        </li>
        
        
        <li id="section-20">
            <div class="annotation">
              
              <div class="pilwrap ">
                <a class="pilcrow" href="#section-20">&#182;</a>
              </div>
              <p>Compiles the <code>from</code> tableName portion of the query.</p>

            </div>
            
            <div class="content"><div class='highlight'><pre>    compileFrom: <span class="keyword">function</span>(qb, table) {
      <span class="keyword">return</span> <span class="string">'from '</span> + <span class="keyword">this</span>.wrapTable(table);
    },</pre></div></div>
            
        </li>
        
        
        <li id="section-21">
            <div class="annotation">
              
              <div class="pilwrap ">
                <a class="pilcrow" href="#section-21">&#182;</a>
              </div>
              <p>Compiles all each of the <code>join</code> clauses on the query, 
including any nested join queries.</p>

            </div>
            
            <div class="content"><div class='highlight'><pre>    compileJoins: <span class="keyword">function</span>(qb, joins) {
      <span class="keyword">var</span> sql = [];
      <span class="keyword">for</span> (<span class="keyword">var</span> i = <span class="number">0</span>, l = joins.length; i &lt; l; i++) {
        <span class="keyword">var</span> join = joins[i];
        <span class="keyword">var</span> clauses = [];
        <span class="keyword">for</span> (<span class="keyword">var</span> i2 = <span class="number">0</span>, l2 = join.clauses.length; i2 &lt; l2; i2++) {
          <span class="keyword">var</span> clause = join.clauses[i2];
          clauses.push(
            [clause[<span class="string">'bool'</span>], <span class="keyword">this</span>.wrap(clause[<span class="string">'first'</span>]), clause.operator, <span class="keyword">this</span>.wrap(clause[<span class="string">'second'</span>])].join(<span class="string">' '</span>)
          );
        }
        clauses[<span class="number">0</span>] = clauses[<span class="number">0</span>].replace(<span class="regexp">/and |or /</span>, <span class="string">''</span>);
        sql.push(join.type + <span class="string">' join '</span> + <span class="keyword">this</span>.wrapTable(join.table) + <span class="string">' on '</span> + clauses.join(<span class="string">' '</span>));
      }
      <span class="keyword">return</span> sql.join(<span class="string">' '</span>);
    },</pre></div></div>
            
        </li>
        
        
        <li id="section-22">
            <div class="annotation">
              
              <div class="pilwrap ">
                <a class="pilcrow" href="#section-22">&#182;</a>
              </div>
              <p>Compiles all <code>where</code> statements on the query.</p>

            </div>
            
            <div class="content"><div class='highlight'><pre>    compileWheres: <span class="keyword">function</span>(qb) {
      <span class="keyword">var</span> sql = [];
      <span class="keyword">var</span> wheres = qb.wheres;
      <span class="keyword">if</span> (wheres.length === <span class="number">0</span>) <span class="keyword">return</span> <span class="string">''</span>;
      <span class="keyword">for</span> (<span class="keyword">var</span> i = <span class="number">0</span>, l = wheres.length; i &lt; l; i++) {
        <span class="keyword">var</span> where = wheres[i];
        sql.push(where.bool + <span class="string">' '</span> + <span class="keyword">this</span>[<span class="string">'where'</span> + where.type](qb, where));
      }
      <span class="keyword">return</span> (sql.length &gt; <span class="number">0</span> ? <span class="string">'where '</span> + sql.join(<span class="string">' '</span>).replace(<span class="regexp">/and |or /</span>, <span class="string">''</span>) : <span class="string">''</span>);
    },</pre></div></div>
            
        </li>
        
        
        <li id="section-23">
            <div class="annotation">
              
              <div class="pilwrap ">
                <a class="pilcrow" href="#section-23">&#182;</a>
              </div>
              <p>Compile the &quot;union&quot; queries attached to the main query.</p>

            </div>
            
            <div class="content"><div class='highlight'><pre>    compileUnions: <span class="keyword">function</span>(qb) {
      <span class="keyword">var</span> sql = <span class="string">''</span>;
      <span class="keyword">for</span> (<span class="keyword">var</span> i = <span class="number">0</span>, l = qb.unions.length; i &lt; l; i++) {
        <span class="keyword">var</span> union = qb.unions[i];
        sql += (union.all ? <span class="string">'union all '</span> : <span class="string">'union '</span>) + <span class="keyword">this</span>.compileSelect(union.query);
      }
      <span class="keyword">return</span> sql;
    },</pre></div></div>
            
        </li>
        
        
        <li id="section-24">
            <div class="annotation">
              
              <div class="pilwrap ">
                <a class="pilcrow" href="#section-24">&#182;</a>
              </div>
              <p>Compiles a nested where clause.</p>

            </div>
            
            <div class="content"><div class='highlight'><pre>    whereNested: <span class="keyword">function</span>(qb, where) {
      <span class="keyword">return</span> <span class="string">'('</span> + <span class="keyword">this</span>.compileWheres(where.query).slice(<span class="number">6</span>) + <span class="string">')'</span>;
    },</pre></div></div>
            
        </li>
        
        
        <li id="section-25">
            <div class="annotation">
              
              <div class="pilwrap ">
                <a class="pilcrow" href="#section-25">&#182;</a>
              </div>
              <p>Compiles a nested where clause.</p>

            </div>
            
            <div class="content"><div class='highlight'><pre>    whereSub: <span class="keyword">function</span>(qb, where) {
      <span class="keyword">return</span> <span class="keyword">this</span>.wrap(where.column) + <span class="string">' '</span> + where.operator + <span class="string">' ('</span> + (<span class="keyword">this</span>.compileSelect(where.query)) + <span class="string">')'</span>;
    },</pre></div></div>
            
        </li>
        
        
        <li id="section-26">
            <div class="annotation">
              
              <div class="pilwrap ">
                <a class="pilcrow" href="#section-26">&#182;</a>
              </div>
              <p>Compiles a basic where clause.</p>

            </div>
            
            <div class="content"><div class='highlight'><pre>    whereBasic: <span class="keyword">function</span>(qb, where) {
      <span class="keyword">return</span> <span class="keyword">this</span>.wrap(where.column) + <span class="string">' '</span> + where.operator + <span class="string">' '</span> + <span class="keyword">this</span>.parameter(where.value);
    },</pre></div></div>
            
        </li>
        
        
        <li id="section-27">
            <div class="annotation">
              
              <div class="pilwrap ">
                <a class="pilcrow" href="#section-27">&#182;</a>
              </div>
              <p>Compiles a basic exists clause.</p>

            </div>
            
            <div class="content"><div class='highlight'><pre>    whereExists: <span class="keyword">function</span>(qb, where) {
      <span class="keyword">return</span> <span class="string">'exists ('</span> + <span class="keyword">this</span>.compileSelect(where.query) + <span class="string">')'</span>;
    },</pre></div></div>
            
        </li>
        
        
        <li id="section-28">
            <div class="annotation">
              
              <div class="pilwrap ">
                <a class="pilcrow" href="#section-28">&#182;</a>
              </div>
              <p>Compiles a basic not exists clause.</p>

            </div>
            
            <div class="content"><div class='highlight'><pre>    whereNotExists: <span class="keyword">function</span>(qb, where) {
      <span class="keyword">return</span> <span class="string">'not exists ('</span> + <span class="keyword">this</span>.compileSelect(where.query) + <span class="string">')'</span>;
    },</pre></div></div>
            
        </li>
        
        
        <li id="section-29">
            <div class="annotation">
              
              <div class="pilwrap ">
                <a class="pilcrow" href="#section-29">&#182;</a>
              </div>
              <p>Compiles a where in clause.</p>

            </div>
            
            <div class="content"><div class='highlight'><pre>    whereIn: <span class="keyword">function</span>(qb, where) {
      <span class="keyword">return</span> <span class="keyword">this</span>.wrap(where.column) + <span class="string">' in ('</span> + <span class="keyword">this</span>.parameterize(where.value) + <span class="string">')'</span>;
    },</pre></div></div>
            
        </li>
        
        
        <li id="section-30">
            <div class="annotation">
              
              <div class="pilwrap ">
                <a class="pilcrow" href="#section-30">&#182;</a>
              </div>
              <p>Compiles a where not in clause.</p>

            </div>
            
            <div class="content"><div class='highlight'><pre>    whereNotIn: <span class="keyword">function</span>(qb, where) {
      <span class="keyword">return</span> <span class="keyword">this</span>.wrap(where.column) + <span class="string">' not in ('</span> + <span class="keyword">this</span>.parameterize(where.value) + <span class="string">')'</span>;
    },</pre></div></div>
            
        </li>
        
        
        <li id="section-31">
            <div class="annotation">
              
              <div class="pilwrap ">
                <a class="pilcrow" href="#section-31">&#182;</a>
              </div>
              <p>Compiles a sub-where in clause.</p>

            </div>
            
            <div class="content"><div class='highlight'><pre>    whereInSub: <span class="keyword">function</span>(qb, where) {
      <span class="keyword">return</span> <span class="keyword">this</span>.wrap(where.column) + <span class="string">' in ('</span> + <span class="keyword">this</span>.compileSelect(where.query) + <span class="string">')'</span>;
    },</pre></div></div>
            
        </li>
        
        
        <li id="section-32">
            <div class="annotation">
              
              <div class="pilwrap ">
                <a class="pilcrow" href="#section-32">&#182;</a>
              </div>
              <p>Compiles a sub-where not in clause.</p>

            </div>
            
            <div class="content"><div class='highlight'><pre>    whereNotInSub: <span class="keyword">function</span>(qb, where) {
      <span class="keyword">return</span> <span class="keyword">this</span>.wrap(where.column) + <span class="string">' not in ('</span> + <span class="keyword">this</span>.compileSelect(where.query) + <span class="string">')'</span>;
    },</pre></div></div>
            
        </li>
        
        
        <li id="section-33">
            <div class="annotation">
              
              <div class="pilwrap ">
                <a class="pilcrow" href="#section-33">&#182;</a>
              </div>
              <p>Where between.</p>

            </div>
            
            <div class="content"><div class='highlight'><pre>    whereBetween: <span class="keyword">function</span>(qb, where) {
      <span class="keyword">return</span> <span class="keyword">this</span>.wrap(where.column) + <span class="string">' between ? and ?'</span>;
    },

    whereNull: <span class="keyword">function</span>(qb, where) {
      <span class="keyword">return</span> <span class="keyword">this</span>.wrap(where.column) + <span class="string">' is null'</span>;
    },

    whereNotNull: <span class="keyword">function</span>(qb, where) {
      <span class="keyword">return</span> <span class="keyword">this</span>.wrap(where.column) + <span class="string">' is not null'</span>;
    },

    whereRaw: <span class="keyword">function</span>(qb, where) {
      <span class="keyword">return</span> where.sql;
    },</pre></div></div>
            
        </li>
        
        
        <li id="section-34">
            <div class="annotation">
              
              <div class="pilwrap ">
                <a class="pilcrow" href="#section-34">&#182;</a>
              </div>
              <p>Compiles the <code>group by</code> columns.</p>

            </div>
            
            <div class="content"><div class='highlight'><pre>    compileGroups: <span class="keyword">function</span>(qb, groups) {
      <span class="keyword">return</span> <span class="string">'group by '</span> + <span class="keyword">this</span>.columnize(groups);
    },</pre></div></div>
            
        </li>
        
        
        <li id="section-35">
            <div class="annotation">
              
              <div class="pilwrap ">
                <a class="pilcrow" href="#section-35">&#182;</a>
              </div>
              <p>Compiles the <code>having</code> statements.</p>

            </div>
            
            <div class="content"><div class='highlight'><pre>    compileHavings: <span class="keyword">function</span>(qb, havings) {
      <span class="keyword">return</span> <span class="string">'having '</span> + havings.map(<span class="keyword">function</span>(having) {
        <span class="keyword">if</span> (having.type === <span class="string">'raw'</span>) {
          <span class="keyword">return</span> having.bool + <span class="string">' '</span> + having.sql;
        }
        <span class="keyword">return</span> <span class="string">''</span> + <span class="keyword">this</span>.wrap(having.column) + <span class="string">' '</span> + having.operator + <span class="string">' '</span> + <span class="keyword">this</span>.parameter(having[<span class="string">'value'</span>]);
      }, <span class="keyword">this</span>).join(<span class="string">'and '</span>).replace(<span class="regexp">/and /</span>, <span class="string">''</span>);
    },</pre></div></div>
            
        </li>
        
        
        <li id="section-36">
            <div class="annotation">
              
              <div class="pilwrap ">
                <a class="pilcrow" href="#section-36">&#182;</a>
              </div>
              <p>Compiles the <code>order by</code> statements.</p>

            </div>
            
            <div class="content"><div class='highlight'><pre>    compileOrders: <span class="keyword">function</span>(qb, orders) {
      <span class="keyword">if</span> (orders.length &gt; <span class="number">0</span>) {
        <span class="keyword">return</span> <span class="string">'order by '</span> + orders.map(<span class="keyword">function</span>(order) {
          <span class="keyword">return</span> <span class="string">''</span> + <span class="keyword">this</span>.wrap(order.column) + <span class="string">' '</span> + order.direction;
        }, <span class="keyword">this</span>).join(<span class="string">', '</span>);
      }
    },</pre></div></div>
            
        </li>
        
        
        <li id="section-37">
            <div class="annotation">
              
              <div class="pilwrap ">
                <a class="pilcrow" href="#section-37">&#182;</a>
              </div>
              <p>Compiles the <code>limit</code> statements.</p>

            </div>
            
            <div class="content"><div class='highlight'><pre>    compileLimit: <span class="keyword">function</span>(qb, limit) {
      <span class="keyword">return</span> <span class="string">'limit '</span> + limit;
    },</pre></div></div>
            
        </li>
        
        
        <li id="section-38">
            <div class="annotation">
              
              <div class="pilwrap ">
                <a class="pilcrow" href="#section-38">&#182;</a>
              </div>
              <p>Compiles an <code>offset</code> statement on the query.</p>

            </div>
            
            <div class="content"><div class='highlight'><pre>    compileOffset: <span class="keyword">function</span>(qb, offset) {
      <span class="keyword">return</span> <span class="string">'offset '</span> + offset;
    },</pre></div></div>
            
        </li>
        
        
        <li id="section-39">
            <div class="annotation">
              
              <div class="pilwrap ">
                <a class="pilcrow" href="#section-39">&#182;</a>
              </div>
              <p>Compiles an <code>insert</code> query, allowing for multiple
inserts using a single query statement.</p>

            </div>
            
            <div class="content"><div class='highlight'><pre>    compileInsert: <span class="keyword">function</span>(qb) {
      <span class="keyword">var</span> values = qb.values;
      <span class="keyword">var</span> table = <span class="keyword">this</span>.wrapTable(qb.table);
      <span class="keyword">var</span> columns = <span class="keyword">this</span>.columnize(_.keys(values[<span class="number">0</span>]).sort());
      <span class="keyword">var</span> parameters = <span class="keyword">this</span>.parameterize(_.values(values[<span class="number">0</span>]));
      <span class="keyword">var</span> paramBlocks = [];</pre></div></div>
            
        </li>
        
        
        <li id="section-40">
            <div class="annotation">
              
              <div class="pilwrap ">
                <a class="pilcrow" href="#section-40">&#182;</a>
              </div>
              <p>If there are any &quot;where&quot; clauses, we need to omit 
any bindings that may have been associated with them.</p>

            </div>
            
            <div class="content"><div class='highlight'><pre>      <span class="keyword">if</span> (qb.wheres.length &gt; <span class="number">0</span>) <span class="keyword">this</span>._clearWhereBindings(qb);

      <span class="keyword">for</span> (<span class="keyword">var</span> i = <span class="number">0</span>, l = values.length; i &lt; l; ++i) {
        paramBlocks.push(<span class="string">"("</span> + parameters + <span class="string">")"</span>);
      }

      <span class="keyword">return</span> <span class="string">"insert into "</span> + table + <span class="string">" ("</span> + columns + <span class="string">") values "</span> + paramBlocks.join(<span class="string">', '</span>);
    },</pre></div></div>
            
        </li>
        
        
        <li id="section-41">
            <div class="annotation">
              
              <div class="pilwrap ">
                <a class="pilcrow" href="#section-41">&#182;</a>
              </div>
              <p>Depending on the type of <code>where</code> clause, this will appropriately
remove any binding caused by &quot;where&quot; constraints, allowing the same
query to be used for <code>insert</code> and <code>update</code> without issue.</p>

            </div>
            
            <div class="content"><div class='highlight'><pre>    _clearWhereBindings: <span class="keyword">function</span>(qb) {
      <span class="keyword">var</span> wheres = qb.wheres;
      <span class="keyword">var</span> bindingCount = <span class="number">0</span>;
      <span class="keyword">for</span> (<span class="keyword">var</span> i = <span class="number">0</span>, l = wheres.length; i&lt;l; i++) {
        <span class="keyword">var</span> where = wheres[i];
        <span class="keyword">if</span> (_.isArray(where.value)) {
          bindingCount += where.value.length;
        } <span class="keyword">else</span> <span class="keyword">if</span> (where.query) {
          bindingCount += where.query.bindings.length;
        } <span class="keyword">else</span> {
          bindingCount += <span class="number">1</span>;
        }
      }
      qb.bindings = qb.bindings.slice(bindingCount);
    },</pre></div></div>
            
        </li>
        
        
        <li id="section-42">
            <div class="annotation">
              
              <div class="pilwrap ">
                <a class="pilcrow" href="#section-42">&#182;</a>
              </div>
              <p>Compiles an <code>update</code> query.</p>

            </div>
            
            <div class="content"><div class='highlight'><pre>    compileUpdate: <span class="keyword">function</span>(qb) {
      <span class="keyword">var</span> values = qb.values;
      <span class="keyword">var</span> table = <span class="keyword">this</span>.wrapTable(qb.table), columns = [];
      <span class="keyword">for</span> (<span class="keyword">var</span> i=<span class="number">0</span>, l = values.length; i &lt; l; i++) {
        <span class="keyword">var</span> value = values[i];
        columns.push(<span class="keyword">this</span>.wrap(value[<span class="number">0</span>]) + <span class="string">' = '</span> + <span class="keyword">this</span>.parameter(value[<span class="number">1</span>]));
      }
      <span class="keyword">return</span> <span class="string">'update '</span> + table + <span class="string">' set '</span> + columns.join(<span class="string">', '</span>) + <span class="string">' '</span> + <span class="keyword">this</span>.compileWheres(qb);
    },</pre></div></div>
            
        </li>
        
        
        <li id="section-43">
            <div class="annotation">
              
              <div class="pilwrap ">
                <a class="pilcrow" href="#section-43">&#182;</a>
              </div>
              <p>Compiles a <code>delete</code> query.</p>

            </div>
            
            <div class="content"><div class='highlight'><pre>    compileDelete: <span class="keyword">function</span>(qb) {
      <span class="keyword">var</span> table = <span class="keyword">this</span>.wrapTable(qb.table);
      <span class="keyword">var</span> where = !_.isEmpty(qb.wheres) ? <span class="keyword">this</span>.compileWheres(qb) : <span class="string">''</span>;
      <span class="keyword">return</span> <span class="string">'delete from '</span> + table + <span class="string">' '</span> + where;
    },</pre></div></div>
            
        </li>
        
        
        <li id="section-44">
            <div class="annotation">
              
              <div class="pilwrap ">
                <a class="pilcrow" href="#section-44">&#182;</a>
              </div>
              <p>Compiles a <code>truncate</code> query.</p>

            </div>
            
            <div class="content"><div class='highlight'><pre>    compileTruncate: <span class="keyword">function</span>(qb) {
      <span class="keyword">return</span> <span class="string">'truncate '</span> + <span class="keyword">this</span>.wrapTable(qb.table);
    },

    wrap: <span class="keyword">function</span>(value) {
      <span class="keyword">var</span> segments;
      <span class="keyword">if</span> (value <span class="keyword">instanceof</span> Raw) <span class="keyword">return</span> value.value;
      <span class="keyword">if</span> (_.isNumber(value)) <span class="keyword">return</span> value;
      <span class="keyword">if</span> (value.toLowerCase().indexOf(<span class="string">' as '</span>) !== -<span class="number">1</span>) {
        segments = value.split(<span class="string">' '</span>);
        <span class="keyword">return</span> <span class="keyword">this</span>.wrap(segments[<span class="number">0</span>]) + <span class="string">' as '</span> + <span class="keyword">this</span>.wrap(segments[<span class="number">2</span>]);
      }
      <span class="keyword">var</span> wrapped = [];
      segments = value.split(<span class="string">'.'</span>);
      <span class="keyword">for</span> (<span class="keyword">var</span> i = <span class="number">0</span>, l = segments.length; i &lt; l; i = ++i) {
        value = segments[i];
        <span class="keyword">if</span> (i === <span class="number">0</span> &amp;&amp; segments.length &gt; <span class="number">1</span>) {
          wrapped.push(<span class="keyword">this</span>.wrapTable(value));
        } <span class="keyword">else</span> {
          wrapped.push(<span class="keyword">this</span>.wrapValue(value));
        }
      }
      <span class="keyword">return</span> wrapped.join(<span class="string">'.'</span>);
    },

    wrapArray: <span class="keyword">function</span>(values) {
      <span class="keyword">return</span> _.map(values, <span class="keyword">this</span>.wrap, <span class="keyword">this</span>);
    },

    wrapTable: <span class="keyword">function</span>(table) {
      <span class="keyword">if</span> (table <span class="keyword">instanceof</span> Raw) <span class="keyword">return</span> table.value;
      <span class="keyword">return</span> <span class="keyword">this</span>.wrapValue(table);
    },

    columnize: <span class="keyword">function</span>(columns) {
      <span class="keyword">return</span> _.map(columns, <span class="keyword">this</span>.wrap, <span class="keyword">this</span>).join(<span class="string">', '</span>);
    },

    parameterize: <span class="keyword">function</span>(values) {
      <span class="keyword">return</span> _.map(values, <span class="keyword">this</span>.parameter, <span class="keyword">this</span>).join(<span class="string">', '</span>);
    },

    parameter: <span class="keyword">function</span>(value) {
      <span class="keyword">return</span> (value <span class="keyword">instanceof</span> Raw ? value.value : <span class="string">'?'</span>);
    }
  };</pre></div></div>
            
        </li>
        
        
        <li id="section-45">
            <div class="annotation">
              
              <div class="pilwrap for-h2">
                <a class="pilcrow" href="#section-45">&#182;</a>
              </div>
              <h2>Knex.Builder</h2>

            </div>
            
        </li>
        
        
        <li id="section-46">
            <div class="annotation">
              
              <div class="pilwrap ">
                <a class="pilcrow" href="#section-46">&#182;</a>
              </div>
              
            </div>
            
            <div class="content"><div class='highlight'><pre>  <span class="keyword">var</span> Builder = Knex.Builder = <span class="keyword">function</span>(table) {</pre></div></div>
            
        </li>
        
        
        <li id="section-47">
            <div class="annotation">
              
              <div class="pilwrap ">
                <a class="pilcrow" href="#section-47">&#182;</a>
              </div>
              <p>We use this logic to create sub-builders
for the advanced query statements.</p>

            </div>
            
            <div class="content"><div class='highlight'><pre>    <span class="keyword">if</span> (table) {
      <span class="keyword">if</span> (_.isString(table)) {
        <span class="keyword">this</span>.table = table;  
      } <span class="keyword">else</span> {
        <span class="keyword">this</span>.client = table.client;
        <span class="keyword">this</span>.grammar = table.grammar;
      }
    }

    <span class="keyword">this</span>.reset();
  };</pre></div></div>
            
        </li>
        
        
        <li id="section-48">
            <div class="annotation">
              
              <div class="pilwrap ">
                <a class="pilcrow" href="#section-48">&#182;</a>
              </div>
              <p>All operators used in the <code>where</code> clause generation.</p>

            </div>
            
            <div class="content"><div class='highlight'><pre>  <span class="keyword">var</span> operators = [<span class="string">'='</span>, <span class="string">'&lt;'</span>, <span class="string">'&gt;'</span>, <span class="string">'&lt;='</span>, <span class="string">'&gt;='</span>, <span class="string">'like'</span>, <span class="string">'not like'</span>, <span class="string">'between'</span>, <span class="string">'ilike'</span>];

  _.extend(Builder.prototype, Common, {

    _source: <span class="string">'Builder'</span>,

    _idAttribute: <span class="string">'id'</span>,</pre></div></div>
            
        </li>
        
        
        <li id="section-49">
            <div class="annotation">
              
              <div class="pilwrap ">
                <a class="pilcrow" href="#section-49">&#182;</a>
              </div>
              <p>Sets the <code>returning</code> for the query - only necessary
to set the &quot;returning&quot; value for the postgres insert,
defaults to <code>id</code>.</p>

            </div>
            
            <div class="content"><div class='highlight'><pre>    idAttribute: <span class="keyword">function</span>(val) {
      <span class="keyword">this</span>._idAttribute = val;
      <span class="keyword">return</span> <span class="keyword">this</span>;
    },</pre></div></div>
            
        </li>
        
        
        <li id="section-50">
            <div class="annotation">
              
              <div class="pilwrap ">
                <a class="pilcrow" href="#section-50">&#182;</a>
              </div>
              <p>Sets the <code>tableName</code> on the query.</p>

            </div>
            
            <div class="content"><div class='highlight'><pre>    from: <span class="keyword">function</span>(tableName) {
      <span class="keyword">if</span> (!tableName) <span class="keyword">return</span> <span class="keyword">this</span>.table;
      <span class="keyword">this</span>.table = tableName;
      <span class="keyword">return</span> <span class="keyword">this</span>;
    },</pre></div></div>
            
        </li>
        
        
        <li id="section-51">
            <div class="annotation">
              
              <div class="pilwrap ">
                <a class="pilcrow" href="#section-51">&#182;</a>
              </div>
              <p>Select a <code>column</code> rather than</p>

            </div>
            
            <div class="content"><div class='highlight'><pre>    column: <span class="keyword">function</span>(value) {
      <span class="keyword">this</span>.columns.push(value);
      <span class="keyword">return</span> <span class="keyword">this</span>;
    },</pre></div></div>
            
        </li>
        
        
        <li id="section-52">
            <div class="annotation">
              
              <div class="pilwrap ">
                <a class="pilcrow" href="#section-52">&#182;</a>
              </div>
              <p>Adds a <code>distinct</code> clause to the query.</p>

            </div>
            
            <div class="content"><div class='highlight'><pre>    distinct: <span class="keyword">function</span>(column) {
      <span class="keyword">this</span>.column(column);
      <span class="keyword">this</span>.isDistinct = <span class="literal">true</span>;
      <span class="keyword">return</span> <span class="keyword">this</span>;
    },

    toSql: <span class="keyword">function</span>() {
      <span class="keyword">return</span> <span class="keyword">this</span>.grammar[<span class="string">'compile'</span> + capitalize(<span class="keyword">this</span>.type)](<span class="keyword">this</span>);
    },</pre></div></div>
            
        </li>
        
        
        <li id="section-53">
            <div class="annotation">
              
              <div class="pilwrap ">
                <a class="pilcrow" href="#section-53">&#182;</a>
              </div>
              <p>Clones the current query builder, including any
pieces that have been set thus far.</p>

            </div>
            
            <div class="content"><div class='highlight'><pre>    clone: <span class="keyword">function</span>() {
      <span class="keyword">var</span> item = <span class="keyword">new</span> Builder(<span class="keyword">this</span>.table);
      item.client = <span class="keyword">this</span>.client;
      item.grammar = <span class="keyword">this</span>.grammar;
      <span class="keyword">var</span> items = [
        <span class="string">'_idAttribute'</span>, <span class="string">'isDistinct'</span>, <span class="string">'joins'</span>, <span class="string">'wheres'</span>, <span class="string">'orders'</span>,
        <span class="string">'columns'</span>, <span class="string">'bindings'</span>, <span class="string">'grammar'</span>, <span class="string">'transaction'</span>, <span class="string">'unions'</span>
      ];
      <span class="keyword">for</span> (<span class="keyword">var</span> i = <span class="number">0</span>, l = items.length; i &lt; l; i++) {
        <span class="keyword">var</span> k = items[i];
        item[k] = <span class="keyword">this</span>[k];
      }
      <span class="keyword">return</span> item;
    },</pre></div></div>
            
        </li>
        
        
        <li id="section-54">
            <div class="annotation">
              
              <div class="pilwrap ">
                <a class="pilcrow" href="#section-54">&#182;</a>
              </div>
              <p>Resets all attributes on the query builder.</p>

            </div>
            
            <div class="content"><div class='highlight'><pre>    reset: <span class="keyword">function</span>() {
      <span class="keyword">this</span>.joins    = [];
      <span class="keyword">this</span>.values   = [];
      <span class="keyword">this</span>.unions   = [];
      <span class="keyword">this</span>.wheres   = [];
      <span class="keyword">this</span>.orders   = [];
      <span class="keyword">this</span>.columns  = [];
      <span class="keyword">this</span>.bindings = [];
      <span class="keyword">this</span>.isDistinct = <span class="literal">false</span>;
    },</pre></div></div>
            
        </li>
        
        
        <li id="section-55">
            <div class="annotation">
              
              <div class="pilwrap ">
                <a class="pilcrow" href="#section-55">&#182;</a>
              </div>
              <p>Adds a join clause to the query, allowing for advanced joins
with an anonymous function as the second argument.</p>

            </div>
            
            <div class="content"><div class='highlight'><pre>    join: <span class="keyword">function</span>(table, first, operator, second, type) {
      <span class="keyword">var</span> join;
      <span class="keyword">if</span> (_.isFunction(first)) {
        type = operator;
        join = <span class="keyword">new</span> JoinClause(type || <span class="string">'inner'</span>, table);
        first.call(join, join);
      } <span class="keyword">else</span> {
        join = <span class="keyword">new</span> JoinClause(type || <span class="string">'inner'</span>, table);
        join.on(first, operator, second);
      }
      <span class="keyword">this</span>.joins.push(join);
      <span class="keyword">return</span> <span class="keyword">this</span>;
    },</pre></div></div>
            
        </li>
        
        
        <li id="section-56">
            <div class="annotation">
              
              <div class="pilwrap ">
                <a class="pilcrow" href="#section-56">&#182;</a>
              </div>
              <p>The where function can be used in several ways:
The most basic is <code>where(key, value)</code>, which expands to
where key = value. </p>

            </div>
            
            <div class="content"><div class='highlight'><pre>    where: <span class="keyword">function</span>(column, operator, value, bool) {
      bool || (bool = <span class="string">'and'</span>);
      <span class="keyword">if</span> (_.isFunction(column)) {
        <span class="keyword">return</span> <span class="keyword">this</span>._whereNested(column, bool);
      }
      <span class="keyword">if</span> (_.isObject(column)) {
        <span class="keyword">for</span> (<span class="keyword">var</span> key <span class="keyword">in</span> column) {
          value = column[key];
          <span class="keyword">this</span>[bool + <span class="string">'Where'</span>](key, <span class="string">'='</span>, value);
        }
        <span class="keyword">return</span> <span class="keyword">this</span>;
      }
      <span class="keyword">if</span> (!_.contains(operators, operator)) {
        value = operator;
        operator = <span class="string">'='</span>;
      }
      <span class="keyword">if</span> (_.isFunction(value)) {
        <span class="keyword">return</span> <span class="keyword">this</span>._whereSub(column, operator, value, bool);
      }
      <span class="keyword">this</span>.wheres.push({
        type: <span class="string">'Basic'</span>,
        column: column,
        operator: operator,
        value: value,
        bool: bool
      });
      <span class="keyword">this</span>.bindings.push(value);
      <span class="keyword">return</span> <span class="keyword">this</span>;
    },</pre></div></div>
            
        </li>
        
        
        <li id="section-57">
            <div class="annotation">
              
              <div class="pilwrap ">
                <a class="pilcrow" href="#section-57">&#182;</a>
              </div>
              <p>Alias to <code>where</code>, for internal builder consistency.</p>

            </div>
            
            <div class="content"><div class='highlight'><pre>    andWhere: <span class="keyword">function</span>() {
      <span class="keyword">return</span> <span class="keyword">this</span>.where.apply(<span class="keyword">this</span>, arguments);
    },

    whereRaw: <span class="keyword">function</span>(sql, bindings, bool) {
      bindings || (bindings = []);
      bool || (bool = <span class="string">'and'</span>);
      <span class="keyword">this</span>.wheres.push({type:<span class="string">'raw'</span>, sql:sql, bool:bool});
      push.apply(<span class="keyword">this</span>.bindings, bindings);
      <span class="keyword">return</span> <span class="keyword">this</span>;
    },

    orWhereRaw: <span class="keyword">function</span>(sql, bindings) {
      <span class="keyword">return</span> <span class="keyword">this</span>.whereRaw(sql, bindings, <span class="string">'or'</span>);
    },</pre></div></div>
            
        </li>
        
        
        <li id="section-58">
            <div class="annotation">
              
              <div class="pilwrap ">
                <a class="pilcrow" href="#section-58">&#182;</a>
              </div>
              <p>Adds an <code>or where</code> clause to the query.</p>

            </div>
            
            <div class="content"><div class='highlight'><pre>    orWhere: <span class="keyword">function</span>(column, operator, value) {
      <span class="keyword">return</span> <span class="keyword">this</span>.where(column, operator, value, <span class="string">'or'</span>);
    },</pre></div></div>
            
        </li>
        
        
        <li id="section-59">
            <div class="annotation">
              
              <div class="pilwrap ">
                <a class="pilcrow" href="#section-59">&#182;</a>
              </div>
              <p>Adds a <code>where exists</code> clause to the query.</p>

            </div>
            
            <div class="content"><div class='highlight'><pre>    whereExists: <span class="keyword">function</span>(callback, bool, type) {
      <span class="keyword">var</span> query = <span class="keyword">new</span> Builder(<span class="keyword">this</span>);
      query.isSubQuery = <span class="literal">true</span>;
      callback.call(query, query);
      <span class="keyword">this</span>.wheres.push({
        type: (type || <span class="string">'Exists'</span>),
        query: query,
        bool: (bool || <span class="string">'and'</span>)
      });
      push.apply(<span class="keyword">this</span>.bindings, query.bindings);
      <span class="keyword">return</span> <span class="keyword">this</span>;
    },</pre></div></div>
            
        </li>
        
        
        <li id="section-60">
            <div class="annotation">
              
              <div class="pilwrap ">
                <a class="pilcrow" href="#section-60">&#182;</a>
              </div>
              <p>Adds an <code>or where exists</code> clause to the query.</p>

            </div>
            
            <div class="content"><div class='highlight'><pre>    orWhereExists: <span class="keyword">function</span>(callback) {
      <span class="keyword">return</span> <span class="keyword">this</span>.whereExists(callback, <span class="string">'or'</span>);
    },</pre></div></div>
            
        </li>
        
        
        <li id="section-61">
            <div class="annotation">
              
              <div class="pilwrap ">
                <a class="pilcrow" href="#section-61">&#182;</a>
              </div>
              <p>Adds a <code>where not exists</code> clause to the query.</p>

            </div>
            
            <div class="content"><div class='highlight'><pre>    whereNotExists: <span class="keyword">function</span>(callback) {
      <span class="keyword">return</span> <span class="keyword">this</span>.whereExists(callback, <span class="string">'and'</span>, <span class="string">'NotExists'</span>);
    },</pre></div></div>
            
        </li>
        
        
        <li id="section-62">
            <div class="annotation">
              
              <div class="pilwrap ">
                <a class="pilcrow" href="#section-62">&#182;</a>
              </div>
              <p>Adds a <code>or where not exists</code> clause to the query.</p>

            </div>
            
            <div class="content"><div class='highlight'><pre>    orWhereNotExists: <span class="keyword">function</span>(callback) {
      <span class="keyword">return</span> <span class="keyword">this</span>.whereExists(callback, <span class="string">'or'</span>, <span class="string">'NotExists'</span>);
    },</pre></div></div>
            
        </li>
        
        
        <li id="section-63">
            <div class="annotation">
              
              <div class="pilwrap ">
                <a class="pilcrow" href="#section-63">&#182;</a>
              </div>
              <p>Adds a <code>where in</code> clause to the query.</p>

            </div>
            
            <div class="content"><div class='highlight'><pre>    whereIn: <span class="keyword">function</span>(column, values, bool, condition) {
      bool || (bool = <span class="string">'and'</span>);
      <span class="keyword">if</span> (_.isFunction(values)) {
        <span class="keyword">return</span> <span class="keyword">this</span>._whereInSub(column, values, bool, <span class="string">'not'</span>);
      }
      <span class="keyword">this</span>.wheres.push({
        type: (condition || <span class="string">'In'</span>),
        column: column,
        value: values,
        bool: bool
      });
      push.apply(<span class="keyword">this</span>.bindings, values);
      <span class="keyword">return</span> <span class="keyword">this</span>;
    },</pre></div></div>
            
        </li>
        
        
        <li id="section-64">
            <div class="annotation">
              
              <div class="pilwrap ">
                <a class="pilcrow" href="#section-64">&#182;</a>
              </div>
              <p>Adds a <code>or where in</code> clause to the query.</p>

            </div>
            
            <div class="content"><div class='highlight'><pre>    orWhereIn: <span class="keyword">function</span>(column, values) {
      <span class="keyword">return</span> <span class="keyword">this</span>.whereIn(column, values, <span class="string">'or'</span>);
    },</pre></div></div>
            
        </li>
        
        
        <li id="section-65">
            <div class="annotation">
              
              <div class="pilwrap ">
                <a class="pilcrow" href="#section-65">&#182;</a>
              </div>
              <p>Adds a <code>where not in</code> clause to the query.</p>

            </div>
            
            <div class="content"><div class='highlight'><pre>    whereNotIn: <span class="keyword">function</span>(column, values) {
      <span class="keyword">return</span> <span class="keyword">this</span>.whereIn(column, values, <span class="string">'and'</span>, <span class="string">'NotIn'</span>);
    },</pre></div></div>
            
        </li>
        
        
        <li id="section-66">
            <div class="annotation">
              
              <div class="pilwrap ">
                <a class="pilcrow" href="#section-66">&#182;</a>
              </div>
              <p>Adds a <code>or where not in</code> clause to the query.</p>

            </div>
            
            <div class="content"><div class='highlight'><pre>    orWhereNotIn: <span class="keyword">function</span>(column, values) {
      <span class="keyword">return</span> <span class="keyword">this</span>.whereIn(column, values, <span class="string">'or'</span>, <span class="string">'NotIn'</span>);
    },</pre></div></div>
            
        </li>
        
        
        <li id="section-67">
            <div class="annotation">
              
              <div class="pilwrap ">
                <a class="pilcrow" href="#section-67">&#182;</a>
              </div>
              <p>Adds a <code>where null</code> clause to the query.</p>

            </div>
            
            <div class="content"><div class='highlight'><pre>    whereNull: <span class="keyword">function</span>(column, bool, type) {
      <span class="keyword">this</span>.wheres.push({type: (type || <span class="string">'Null'</span>), column: column, bool: (bool || <span class="string">'and'</span>)});
      <span class="keyword">return</span> <span class="keyword">this</span>;
    },</pre></div></div>
            
        </li>
        
        
        <li id="section-68">
            <div class="annotation">
              
              <div class="pilwrap ">
                <a class="pilcrow" href="#section-68">&#182;</a>
              </div>
              <p>Adds a <code>or where null</code> clause to the query.</p>

            </div>
            
            <div class="content"><div class='highlight'><pre>    orWhereNull: <span class="keyword">function</span>(column) {
      <span class="keyword">return</span> <span class="keyword">this</span>.whereNull(column, <span class="string">'or'</span>, <span class="string">'Null'</span>);
    },</pre></div></div>
            
        </li>
        
        
        <li id="section-69">
            <div class="annotation">
              
              <div class="pilwrap ">
                <a class="pilcrow" href="#section-69">&#182;</a>
              </div>
              <p>Adds a <code>where not null</code> clause to the query.</p>

            </div>
            
            <div class="content"><div class='highlight'><pre>    whereNotNull: <span class="keyword">function</span>(column) {
      <span class="keyword">return</span> <span class="keyword">this</span>.whereNull(column, <span class="string">'and'</span>, <span class="string">'NotNull'</span>);
    },</pre></div></div>
            
        </li>
        
        
        <li id="section-70">
            <div class="annotation">
              
              <div class="pilwrap ">
                <a class="pilcrow" href="#section-70">&#182;</a>
              </div>
              <p>Adds a <code>or where not null</code> clause to the query.</p>

            </div>
            
            <div class="content"><div class='highlight'><pre>    orWhereNotNull: <span class="keyword">function</span>(column) {
      <span class="keyword">return</span> <span class="keyword">this</span>.whereNull(column, <span class="string">'or'</span>, <span class="string">'NotNull'</span>);
    },</pre></div></div>
            
        </li>
        
        
        <li id="section-71">
            <div class="annotation">
              
              <div class="pilwrap ">
                <a class="pilcrow" href="#section-71">&#182;</a>
              </div>
              <p>Adds a <code>where between</code> clause to the query.</p>

            </div>
            
            <div class="content"><div class='highlight'><pre>    whereBetween: <span class="keyword">function</span>(column, values) {
      <span class="keyword">this</span>.wheres.push({column: column, type: <span class="string">'Between'</span>, bool: <span class="string">'and'</span>});
      push.apply(<span class="keyword">this</span>.bindings, values);
      <span class="keyword">return</span> <span class="keyword">this</span>;
    },</pre></div></div>
            
        </li>
        
        
        <li id="section-72">
            <div class="annotation">
              
              <div class="pilwrap ">
                <a class="pilcrow" href="#section-72">&#182;</a>
              </div>
              <p>Adds a <code>or where between</code> clause to the query.</p>

            </div>
            
            <div class="content"><div class='highlight'><pre>    orWhereBetween: <span class="keyword">function</span>(column, values) {
      <span class="keyword">this</span>.wheres.push({column: column, type: <span class="string">'Between'</span>, bool: <span class="string">'or'</span>});
      push.apply(<span class="keyword">this</span>.bindings, values);
      <span class="keyword">return</span> <span class="keyword">this</span>;
    },</pre></div></div>
            
        </li>
        
        
        <li id="section-73">
            <div class="annotation">
              
              <div class="pilwrap ">
                <a class="pilcrow" href="#section-73">&#182;</a>
              </div>
              <hr>

            </div>
            
        </li>
        
        
        <li id="section-74">
            <div class="annotation">
              
              <div class="pilwrap ">
                <a class="pilcrow" href="#section-74">&#182;</a>
              </div>
              <p>Adds a <code>group by</code> clause to the query.</p>

            </div>
            
            <div class="content"><div class='highlight'><pre>    groupBy: <span class="keyword">function</span>() {
      <span class="keyword">this</span>.groups = <span class="keyword">this</span>.groups.concat(_.toArray(arguments));
      <span class="keyword">return</span> <span class="keyword">this</span>;
    },</pre></div></div>
            
        </li>
        
        
        <li id="section-75">
            <div class="annotation">
              
              <div class="pilwrap ">
                <a class="pilcrow" href="#section-75">&#182;</a>
              </div>
              <p>Adds a <code>order by</code> clause to the query.</p>

            </div>
            
            <div class="content"><div class='highlight'><pre>    orderBy: <span class="keyword">function</span>(column, direction) {
      <span class="keyword">this</span>.orders.push({column: column, direction: (direction || <span class="string">'asc'</span>)});
      <span class="keyword">return</span> <span class="keyword">this</span>;
    },</pre></div></div>
            
        </li>
        
        
        <li id="section-76">
            <div class="annotation">
              
              <div class="pilwrap ">
                <a class="pilcrow" href="#section-76">&#182;</a>
              </div>
              <p>Add a union statement to the query.</p>

            </div>
            
            <div class="content"><div class='highlight'><pre>    union: <span class="keyword">function</span>(callback) {
      <span class="keyword">this</span>._union(callback, <span class="literal">false</span>);
      <span class="keyword">return</span> <span class="keyword">this</span>;
    },</pre></div></div>
            
        </li>
        
        
        <li id="section-77">
            <div class="annotation">
              
              <div class="pilwrap ">
                <a class="pilcrow" href="#section-77">&#182;</a>
              </div>
              <p>Adds a union all statement to the query.</p>

            </div>
            
            <div class="content"><div class='highlight'><pre>    unionAll: <span class="keyword">function</span>(callback) {
      <span class="keyword">this</span>._union(callback, <span class="literal">true</span>);
      <span class="keyword">return</span> <span class="keyword">this</span>;
    },</pre></div></div>
            
        </li>
        
        
        <li id="section-78">
            <div class="annotation">
              
              <div class="pilwrap ">
                <a class="pilcrow" href="#section-78">&#182;</a>
              </div>
              <p>Adds a <code>having</code> clause to the query.</p>

            </div>
            
            <div class="content"><div class='highlight'><pre>    having: <span class="keyword">function</span>(column, operator, value) {
      <span class="keyword">this</span>.havings.push({column: column, operator: (operator || <span class="string">''</span>), value: (value || <span class="string">''</span>)});
      <span class="keyword">this</span>.bindings.push(value);
      <span class="keyword">return</span> <span class="keyword">this</span>;
    },

    havingRaw: <span class="keyword">function</span>(sql, bindings) {
      <span class="keyword">this</span>.havings.push({type: <span class="string">'raw'</span>, sql: sql, bool: <span class="string">'and'</span>});
      <span class="keyword">this</span>.bindings.push(bindings);
      <span class="keyword">return</span> <span class="keyword">this</span>;
    },

    orHavingRaw: <span class="keyword">function</span>(sql, bindings) {
      <span class="keyword">this</span>.havings.push({type: <span class="string">'raw'</span>, sql: sql, bool: <span class="string">'or'</span>});
      <span class="keyword">this</span>.bindings.push(bindings);
      <span class="keyword">return</span> <span class="keyword">this</span>;
    },</pre></div></div>
            
        </li>
        
        
        <li id="section-79">
            <div class="annotation">
              
              <div class="pilwrap ">
                <a class="pilcrow" href="#section-79">&#182;</a>
              </div>
              <hr>

            </div>
            
        </li>
        
        
        <li id="section-80">
            <div class="annotation">
              
              <div class="pilwrap ">
                <a class="pilcrow" href="#section-80">&#182;</a>
              </div>
              
            </div>
            
            <div class="content"><div class='highlight'><pre>    offset: <span class="keyword">function</span>(value) {
      <span class="keyword">if</span> (value == <span class="literal">null</span>) <span class="keyword">return</span> <span class="keyword">this</span>.isOffset;
      <span class="keyword">this</span>.isOffset = value;
      <span class="keyword">return</span> <span class="keyword">this</span>;
    },

    limit: <span class="keyword">function</span>(value) {
      <span class="keyword">if</span> (value == <span class="literal">null</span>) <span class="keyword">return</span> <span class="keyword">this</span>.isLimit;
      <span class="keyword">this</span>.isLimit = value;
      <span class="keyword">return</span> <span class="keyword">this</span>;
    },</pre></div></div>
            
        </li>
        
        
        <li id="section-81">
            <div class="annotation">
              
              <div class="pilwrap ">
                <a class="pilcrow" href="#section-81">&#182;</a>
              </div>
              <hr>

            </div>
            
        </li>
        
        
        <li id="section-82">
            <div class="annotation">
              
              <div class="pilwrap ">
                <a class="pilcrow" href="#section-82">&#182;</a>
              </div>
              <p>Retrieve the &quot;count&quot; result of the query.</p>

            </div>
            
            <div class="content"><div class='highlight'><pre>    count: <span class="keyword">function</span>(column) {
      <span class="keyword">return</span> <span class="keyword">this</span>._aggregate(<span class="string">'count'</span>, column);
    },</pre></div></div>
            
        </li>
        
        
        <li id="section-83">
            <div class="annotation">
              
              <div class="pilwrap ">
                <a class="pilcrow" href="#section-83">&#182;</a>
              </div>
              <p>Retrieve the minimum value of a given column.</p>

            </div>
            
            <div class="content"><div class='highlight'><pre>    min: <span class="keyword">function</span>(column) {
      <span class="keyword">return</span> <span class="keyword">this</span>._aggregate(<span class="string">'min'</span>, column);
    },</pre></div></div>
            
        </li>
        
        
        <li id="section-84">
            <div class="annotation">
              
              <div class="pilwrap ">
                <a class="pilcrow" href="#section-84">&#182;</a>
              </div>
              <p>Retrieve the maximum value of a given column.</p>

            </div>
            
            <div class="content"><div class='highlight'><pre>    max: <span class="keyword">function</span>(column) {
      <span class="keyword">return</span> <span class="keyword">this</span>._aggregate(<span class="string">'max'</span>, column);
    },</pre></div></div>
            
        </li>
        
        
        <li id="section-85">
            <div class="annotation">
              
              <div class="pilwrap ">
                <a class="pilcrow" href="#section-85">&#182;</a>
              </div>
              <p>Retrieve the sum of the values of a given column.</p>

            </div>
            
            <div class="content"><div class='highlight'><pre>    sum: <span class="keyword">function</span>(column) {
      <span class="keyword">return</span> <span class="keyword">this</span>._aggregate(<span class="string">'sum'</span>, column);
    },</pre></div></div>
            
        </li>
        
        
        <li id="section-86">
            <div class="annotation">
              
              <div class="pilwrap ">
                <a class="pilcrow" href="#section-86">&#182;</a>
              </div>
              <p>Increments a column&#39;s value by the specified amount.</p>

            </div>
            
            <div class="content"><div class='highlight'><pre>    increment: <span class="keyword">function</span>(column, amount) {
      <span class="keyword">return</span> <span class="keyword">this</span>._counter(column, amount);
    },</pre></div></div>
            
        </li>
        
        
        <li id="section-87">
            <div class="annotation">
              
              <div class="pilwrap ">
                <a class="pilcrow" href="#section-87">&#182;</a>
              </div>
              <p>Decrements a column&#39;s value by the specified amount.</p>

            </div>
            
            <div class="content"><div class='highlight'><pre>    decrement: <span class="keyword">function</span>(column, amount) {
      <span class="keyword">return</span> <span class="keyword">this</span>._counter(column, amount, <span class="string">'-'</span>);
    },</pre></div></div>
            
        </li>
        
        
        <li id="section-88">
            <div class="annotation">
              
              <div class="pilwrap ">
                <a class="pilcrow" href="#section-88">&#182;</a>
              </div>
              <p>Sets the values for a <code>select</code> query.</p>

            </div>
            
            <div class="content"><div class='highlight'><pre>    select: <span class="keyword">function</span>(columns) {
      <span class="keyword">if</span> (columns) {
        push.apply(<span class="keyword">this</span>.columns, _.isArray(columns) ? columns : _.toArray(arguments)); 
      }
      <span class="keyword">return</span> <span class="keyword">this</span>._setType(<span class="string">'select'</span>);
    },</pre></div></div>
            
        </li>
        
        
        <li id="section-89">
            <div class="annotation">
              
              <div class="pilwrap ">
                <a class="pilcrow" href="#section-89">&#182;</a>
              </div>
              <p>Sets the values for an <code>insert</code> query.</p>

            </div>
            
            <div class="content"><div class='highlight'><pre>    insert: <span class="keyword">function</span>(values) {
      <span class="keyword">this</span>.values = <span class="keyword">this</span>._prepValues(values);
      <span class="keyword">return</span> <span class="keyword">this</span>._setType(<span class="string">'insert'</span>);
    },</pre></div></div>
            
        </li>
        
        
        <li id="section-90">
            <div class="annotation">
              
              <div class="pilwrap ">
                <a class="pilcrow" href="#section-90">&#182;</a>
              </div>
              <p>Sets the values for an <code>update</code> query.</p>

            </div>
            
            <div class="content"><div class='highlight'><pre>    update: <span class="keyword">function</span>(values) {
      <span class="keyword">var</span> obj = sortObject(values);
      <span class="keyword">var</span> bindings = [];
      <span class="keyword">for</span> (<span class="keyword">var</span> i = <span class="number">0</span>, l = obj.length; i &lt; l; i++) {
        bindings[i] = obj[i][<span class="number">1</span>];
      }
      <span class="keyword">this</span>.bindings = bindings.concat(<span class="keyword">this</span>.bindings || []);
      <span class="keyword">this</span>.values = obj;
      <span class="keyword">return</span> <span class="keyword">this</span>._setType(<span class="string">'update'</span>);
    },</pre></div></div>
            
        </li>
        
        
        <li id="section-91">
            <div class="annotation">
              
              <div class="pilwrap ">
                <a class="pilcrow" href="#section-91">&#182;</a>
              </div>
              <p>Alias to del.</p>

            </div>
            
            <div class="content"><div class='highlight'><pre>    <span class="string">"delete"</span>: <span class="keyword">function</span>() {
      <span class="keyword">return</span> <span class="keyword">this</span>._setType(<span class="string">'delete'</span>);
    },</pre></div></div>
            
        </li>
        
        
        <li id="section-92">
            <div class="annotation">
              
              <div class="pilwrap ">
                <a class="pilcrow" href="#section-92">&#182;</a>
              </div>
              <p>Executes a delete statement on the query;    </p>

            </div>
            
            <div class="content"><div class='highlight'><pre>    del: <span class="keyword">function</span>() {
      <span class="keyword">return</span> <span class="keyword">this</span>._setType(<span class="string">'delete'</span>);
    },</pre></div></div>
            
        </li>
        
        
        <li id="section-93">
            <div class="annotation">
              
              <div class="pilwrap ">
                <a class="pilcrow" href="#section-93">&#182;</a>
              </div>
              <p>Truncate</p>

            </div>
            
            <div class="content"><div class='highlight'><pre>    truncate: <span class="keyword">function</span>() {
      <span class="keyword">return</span> <span class="keyword">this</span>._setType(<span class="string">'truncate'</span>);
    },</pre></div></div>
            
        </li>
        
        
        <li id="section-94">
            <div class="annotation">
              
              <div class="pilwrap ">
                <a class="pilcrow" href="#section-94">&#182;</a>
              </div>
              <p>Set by <code>transacting</code> - contains the object with the connection
needed to execute a transaction</p>

            </div>
            
            <div class="content"><div class='highlight'><pre>    transaction: <span class="literal">false</span>,</pre></div></div>
            
        </li>
        
        
        <li id="section-95">
            <div class="annotation">
              
              <div class="pilwrap ">
                <a class="pilcrow" href="#section-95">&#182;</a>
              </div>
              <p>Sets the current Builder connection to that of the
the currently running transaction</p>

            </div>
            
            <div class="content"><div class='highlight'><pre>    transacting: <span class="keyword">function</span>(t) {
      <span class="keyword">this</span>.transaction = t;
      <span class="keyword">return</span> <span class="keyword">this</span>;
    },</pre></div></div>
            
        </li>
        
        
        <li id="section-96">
            <div class="annotation">
              
              <div class="pilwrap ">
                <a class="pilcrow" href="#section-96">&#182;</a>
              </div>
              <hr>

            </div>
            
        </li>
        
        
        <li id="section-97">
            <div class="annotation">
              
              <div class="pilwrap ">
                <a class="pilcrow" href="#section-97">&#182;</a>
              </div>
              
            </div>
            
            <div class="content"><div class='highlight'><pre>    _prepValues: <span class="keyword">function</span>(values) {
      <span class="keyword">if</span> (!_.isArray(values)) values = values ? [values] : [];
      <span class="keyword">for</span> (<span class="keyword">var</span> i = <span class="number">0</span>, l = values.length; i&lt;l; i++) {
        <span class="keyword">var</span> obj = sortObject(values[i]);
        <span class="keyword">for</span> (<span class="keyword">var</span> i2 = <span class="number">0</span>, l2 = obj.length; i2 &lt; l2; i2++) {
          <span class="keyword">this</span>.bindings.push(obj[i2][<span class="number">1</span>]);
        }
      }
      <span class="keyword">return</span> values;
    },

    _whereInSub: <span class="keyword">function</span>(column, callback, bool, condition) {
      <span class="keyword">var</span> type = condition ? <span class="string">'NotInSub'</span> : <span class="string">'InSub'</span>;
      <span class="keyword">var</span> query = <span class="keyword">new</span> Builder(<span class="keyword">this</span>);
      query.isSubQuery = <span class="literal">true</span>;
      callback.call(query, query);
      <span class="keyword">this</span>.wheres.push({type: type, column: column, query: query, bool: bool});
      push.apply(<span class="keyword">this</span>.bindings, query.bindings);
      <span class="keyword">return</span> <span class="keyword">this</span>;
    },

    _whereNested: <span class="keyword">function</span>(callback, bool) {
      <span class="keyword">var</span> query = <span class="keyword">new</span> Builder(<span class="keyword">this</span>);
      query.isSubQuery = <span class="literal">true</span>;
      query.table = <span class="keyword">this</span>.table;
      callback.call(query, query);
      <span class="keyword">this</span>.wheres.push({type: <span class="string">'Nested'</span>, query: query, bool: bool});
      push.apply(<span class="keyword">this</span>.bindings, query.bindings);
      <span class="keyword">return</span> <span class="keyword">this</span>;
    },

    _whereSub: <span class="keyword">function</span>(column, operator, callback, bool) {
      <span class="keyword">var</span> query = <span class="keyword">new</span> Builder(<span class="keyword">this</span>);
      query.isSubQuery = <span class="literal">true</span>;
      callback.call(query, query);
      <span class="keyword">this</span>.wheres.push({
        type: <span class="string">'Sub'</span>,
        column: column,
        operator: operator,
        query: query,
        bool: bool
      });
      push.apply(<span class="keyword">this</span>.bindings, query.bindings);
      <span class="keyword">return</span> <span class="keyword">this</span>;
    },

    _aggregate: <span class="keyword">function</span>(type, columns) {
      <span class="keyword">if</span> (!_.isArray(columns)) columns = [columns];
      <span class="keyword">this</span>.aggregate = {type: type, columns: columns};
      <span class="keyword">return</span> <span class="keyword">this</span>._setType(<span class="string">'select'</span>);
    },

    _counter: <span class="keyword">function</span>(column, amount, symbol) {
      <span class="keyword">var</span> sql = {};
      sql[column] = <span class="keyword">new</span> Raw(<span class="string">''</span> + <span class="keyword">this</span>.grammar.wrap(column) + <span class="string">' '</span> + (symbol || <span class="string">'+'</span>) + <span class="string">' '</span> + amount);
      <span class="keyword">return</span> <span class="keyword">this</span>.update(sql);
    },
    
    _union: <span class="keyword">function</span>(callback, bool) {
      <span class="keyword">var</span> query = <span class="keyword">new</span> Builder(<span class="keyword">this</span>);
      query.isSubQuery = <span class="literal">true</span>;
      callback.call(query, query);
      <span class="keyword">this</span>.unions.push({query: query, all: bool});
      push.apply(<span class="keyword">this</span>.bindings, query.bindings);
    }

  });</pre></div></div>
            
        </li>
        
        
        <li id="section-98">
            <div class="annotation">
              
              <div class="pilwrap for-h2">
                <a class="pilcrow" href="#section-98">&#182;</a>
              </div>
              <h2>Knex.JoinClause</h2>

            </div>
            
        </li>
        
        
        <li id="section-99">
            <div class="annotation">
              
              <div class="pilwrap ">
                <a class="pilcrow" href="#section-99">&#182;</a>
              </div>
              
            </div>
            
            <div class="content"><div class='highlight'><pre>  <span class="keyword">var</span> JoinClause = Knex.JoinClause = <span class="keyword">function</span>(type, table) {
    <span class="keyword">this</span>.clauses = [];
    <span class="keyword">this</span>.type = type;
    <span class="keyword">this</span>.table = table;
  };

  JoinClause.prototype = {

    on: <span class="keyword">function</span>(first, operator, second) {
      <span class="keyword">this</span>.clauses.push({first: first, operator: operator, second: second, bool: <span class="string">'and'</span>});
      <span class="keyword">return</span> <span class="keyword">this</span>;
    },

    andOn: <span class="keyword">function</span>() {
      <span class="keyword">this</span>.on.apply(<span class="keyword">this</span>, arguments);
      <span class="keyword">return</span> <span class="keyword">this</span>;
    },

    orOn: <span class="keyword">function</span>(first, operator, second) {
      <span class="keyword">this</span>.clauses.push({first: first, operator: operator, second: second, bool: <span class="string">'or'</span>});
      <span class="keyword">return</span> <span class="keyword">this</span>;
    }
  };</pre></div></div>
            
        </li>
        
        
        <li id="section-100">
            <div class="annotation">
              
              <div class="pilwrap for-h2">
                <a class="pilcrow" href="#section-100">&#182;</a>
              </div>
              <h2>Knex.Transaction</h2>

            </div>
            
        </li>
        
        
        <li id="section-101">
            <div class="annotation">
              
              <div class="pilwrap ">
                <a class="pilcrow" href="#section-101">&#182;</a>
              </div>
              
            </div>
            
            <div class="content"><div class='highlight'><pre>  Knex.Transaction = <span class="keyword">function</span>(container) {
    <span class="keyword">var</span> client = <span class="keyword">this</span>.client;
    <span class="keyword">return</span> client.initTransaction().then(<span class="keyword">function</span>(connection) {</pre></div></div>
            
        </li>
        
        
        <li id="section-102">
            <div class="annotation">
              
              <div class="pilwrap ">
                <a class="pilcrow" href="#section-102">&#182;</a>
              </div>
              <p>Initiate a deferred object, so we know when the
transaction completes or fails, we know what to do.</p>

            </div>
            
            <div class="content"><div class='highlight'><pre>      <span class="keyword">var</span> dfd = When.defer();</pre></div></div>
            
        </li>
        
        
        <li id="section-103">
            <div class="annotation">
              
              <div class="pilwrap ">
                <a class="pilcrow" href="#section-103">&#182;</a>
              </div>
              <p>Call the container with the transaction
commit &amp; rollback objects</p>

            </div>
            
            <div class="content"><div class='highlight'><pre>      container({
        commit: <span class="keyword">function</span>() {
          client.finishTransaction(<span class="string">'commit'</span>, <span class="keyword">this</span>, dfd);
        },
        rollback: <span class="keyword">function</span>() {
          client.finishTransaction(<span class="string">'rollback'</span>, <span class="keyword">this</span>, dfd);
        },</pre></div></div>
            
        </li>
        
        
        <li id="section-104">
            <div class="annotation">
              
              <div class="pilwrap ">
                <a class="pilcrow" href="#section-104">&#182;</a>
              </div>
              <p>&quot;rollback to&quot;?</p>

            </div>
            
            <div class="content"><div class='highlight'><pre>        connection: connection
      });

      <span class="keyword">return</span> dfd.promise;
    });
  };</pre></div></div>
            
        </li>
        
        
        <li id="section-105">
            <div class="annotation">
              
              <div class="pilwrap for-h2">
                <a class="pilcrow" href="#section-105">&#182;</a>
              </div>
              <h2>Knex.Schema</h2>

            </div>
            
        </li>
        
        
        <li id="section-106">
            <div class="annotation">
              
              <div class="pilwrap ">
                <a class="pilcrow" href="#section-106">&#182;</a>
              </div>
              
            </div>
            
            <div class="content"><div class='highlight'><pre>  <span class="keyword">var</span> initSchema = <span class="keyword">function</span>(Target, client) {</pre></div></div>
            
        </li>
        
        
        <li id="section-107">
            <div class="annotation">
              
              <div class="pilwrap ">
                <a class="pilcrow" href="#section-107">&#182;</a>
              </div>
              <p>Top level object for Schema related functions</p>

            </div>
            
            <div class="content"><div class='highlight'><pre>    <span class="keyword">var</span> Schema = Target.Schema = {};</pre></div></div>
            
        </li>
        
        
        <li id="section-108">
            <div class="annotation">
              
              <div class="pilwrap ">
                <a class="pilcrow" href="#section-108">&#182;</a>
              </div>
              <p>Attach main static methods, which passthrough to the
SchemaBuilder instance methods</p>

            </div>
            
            <div class="content"><div class='highlight'><pre>    _.each([<span class="string">'hasTable'</span>, <span class="string">'createTable'</span>, <span class="string">'table'</span>, <span class="string">'dropTable'</span>, <span class="string">'renameTable'</span>, <span class="string">'dropTableIfExists'</span>], <span class="keyword">function</span>(method) {

      Schema[method] = <span class="keyword">function</span>() {
        <span class="keyword">var</span> args = _.toArray(arguments);
        <span class="keyword">var</span> builder = <span class="keyword">new</span> Knex.SchemaBuilder(args[<span class="number">0</span>]);
            builder.client = client;
            builder.grammar = client.schemaGrammar;
        <span class="keyword">return</span> SchemaInterface[method].apply(builder, args.slice(<span class="number">1</span>));
      };
    });

  };</pre></div></div>
            
        </li>
        
        
        <li id="section-109">
            <div class="annotation">
              
              <div class="pilwrap ">
                <a class="pilcrow" href="#section-109">&#182;</a>
              </div>
              <p>All of the Schame methods that should be called with a
<code>SchemaBuilder</code> context, to disallow calling more than one method at once.</p>

            </div>
            
            <div class="content"><div class='highlight'><pre>  <span class="keyword">var</span> SchemaInterface = {</pre></div></div>
            
        </li>
        
        
        <li id="section-110">
            <div class="annotation">
              
              <div class="pilwrap ">
                <a class="pilcrow" href="#section-110">&#182;</a>
              </div>
              <p>Modify a table on the schema.</p>

            </div>
            
            <div class="content"><div class='highlight'><pre>    table: <span class="keyword">function</span>(callback) {
      <span class="keyword">this</span>.callback(callback);
      <span class="keyword">return</span> <span class="keyword">this</span>._setType(<span class="string">'table'</span>);
    },</pre></div></div>
            
        </li>
        
        
        <li id="section-111">
            <div class="annotation">
              
              <div class="pilwrap ">
                <a class="pilcrow" href="#section-111">&#182;</a>
              </div>
              <p>Create a new table on the schema.</p>

            </div>
            
            <div class="content"><div class='highlight'><pre>    createTable: <span class="keyword">function</span>(callback) {
      <span class="keyword">this</span>._addCommand(<span class="string">'createTable'</span>);
      <span class="keyword">this</span>.callback(callback);
      <span class="keyword">return</span> <span class="keyword">this</span>._setType(<span class="string">'createTable'</span>);
    },</pre></div></div>
            
        </li>
        
        
        <li id="section-112">
            <div class="annotation">
              
              <div class="pilwrap ">
                <a class="pilcrow" href="#section-112">&#182;</a>
              </div>
              <p>Drop a table from the schema.</p>

            </div>
            
            <div class="content"><div class='highlight'><pre>    dropTable: <span class="keyword">function</span>() {
      <span class="keyword">this</span>._addCommand(<span class="string">'dropTable'</span>);
      <span class="keyword">return</span> <span class="keyword">this</span>._setType(<span class="string">'dropTable'</span>);
    },</pre></div></div>
            
        </li>
        
        
        <li id="section-113">
            <div class="annotation">
              
              <div class="pilwrap ">
                <a class="pilcrow" href="#section-113">&#182;</a>
              </div>
              <p>Drop a table from the schema if it exists.</p>

            </div>
            
            <div class="content"><div class='highlight'><pre>    dropTableIfExists: <span class="keyword">function</span>() {
      <span class="keyword">this</span>._addCommand(<span class="string">'dropTableIfExists'</span>);
      <span class="keyword">return</span> <span class="keyword">this</span>._setType(<span class="string">'dropTableIfExists'</span>);
    },</pre></div></div>
            
        </li>
        
        
        <li id="section-114">
            <div class="annotation">
              
              <div class="pilwrap ">
                <a class="pilcrow" href="#section-114">&#182;</a>
              </div>
              <p>Rename a table on the schema.</p>

            </div>
            
            <div class="content"><div class='highlight'><pre>    renameTable: <span class="keyword">function</span>(to) {
      <span class="keyword">this</span>._addCommand(<span class="string">'renameTable'</span>, {to: to});
      <span class="keyword">return</span> <span class="keyword">this</span>._setType(<span class="string">'renameTable'</span>);
    },</pre></div></div>
            
        </li>
        
        
        <li id="section-115">
            <div class="annotation">
              
              <div class="pilwrap ">
                <a class="pilcrow" href="#section-115">&#182;</a>
              </div>
              <p>Determine if the given table exists.</p>

            </div>
            
            <div class="content"><div class='highlight'><pre>    hasTable: <span class="keyword">function</span>() {
      <span class="keyword">this</span>.bindings.push(<span class="keyword">this</span>.table);
      <span class="keyword">this</span>._addCommand(<span class="string">'tableExists'</span>);
      <span class="keyword">return</span> <span class="keyword">this</span>._setType(<span class="string">'tableExists'</span>);
    }
  };</pre></div></div>
            
        </li>
        
        
        <li id="section-116">
            <div class="annotation">
              
              <div class="pilwrap for-h2">
                <a class="pilcrow" href="#section-116">&#182;</a>
              </div>
              <h2>Knex.SchemaBuilder</h2>

            </div>
            
        </li>
        
        
        <li id="section-117">
            <div class="annotation">
              
              <div class="pilwrap ">
                <a class="pilcrow" href="#section-117">&#182;</a>
              </div>
              
            </div>
            
            <div class="content"><div class='highlight'><pre>  <span class="keyword">var</span> SchemaBuilder = Knex.SchemaBuilder = <span class="keyword">function</span>(table) {
    <span class="keyword">this</span>.table = table;
    <span class="keyword">this</span>.columns = [];
    <span class="keyword">this</span>.commands = [];
    <span class="keyword">this</span>.bindings = [];
  };

  _.extend(SchemaBuilder.prototype, Common, {

    _source: <span class="string">'SchemaBuilder'</span>,</pre></div></div>
            
        </li>
        
        
        <li id="section-118">
            <div class="annotation">
              
              <div class="pilwrap ">
                <a class="pilcrow" href="#section-118">&#182;</a>
              </div>
              <p>A callback from the table building <code>Knex.schemaBuilder</code> calls.</p>

            </div>
            
            <div class="content"><div class='highlight'><pre>    callback: <span class="keyword">function</span>(callback) {
      <span class="keyword">if</span> (callback) callback.call(<span class="keyword">this</span>, <span class="keyword">this</span>);
      <span class="keyword">return</span> <span class="keyword">this</span>;
    },</pre></div></div>
            
        </li>
        
        
        <li id="section-119">
            <div class="annotation">
              
              <div class="pilwrap ">
                <a class="pilcrow" href="#section-119">&#182;</a>
              </div>
              <p>Get the raw sql statements for the blueprint.</p>

            </div>
            
            <div class="content"><div class='highlight'><pre>    toSql: <span class="keyword">function</span>() {</pre></div></div>
            
        </li>
        
        
        <li id="section-120">
            <div class="annotation">
              
              <div class="pilwrap ">
                <a class="pilcrow" href="#section-120">&#182;</a>
              </div>
              <p>Add the commands that are implied by the blueprint.</p>

            </div>
            
            <div class="content"><div class='highlight'><pre>      <span class="keyword">if</span> (<span class="keyword">this</span>.columns.length &gt; <span class="number">0</span> &amp;&amp; !<span class="keyword">this</span>.creating()) {
        <span class="keyword">this</span>.commands.unshift(<span class="keyword">new</span> Chainable({name: <span class="string">'add'</span>}));
      }</pre></div></div>
            
        </li>
        
        
        <li id="section-121">
            <div class="annotation">
              
              <div class="pilwrap ">
                <a class="pilcrow" href="#section-121">&#182;</a>
              </div>
              <p>Add indicies</p>

            </div>
            
            <div class="content"><div class='highlight'><pre>      <span class="keyword">for</span> (<span class="keyword">var</span> i = <span class="number">0</span>, l = <span class="keyword">this</span>.columns.length; i &lt; l; i++) {
        <span class="keyword">var</span> column = <span class="keyword">this</span>.columns[i];
        <span class="keyword">var</span> indices = [<span class="string">'primary'</span>, <span class="string">'unique'</span>, <span class="string">'index'</span>];
        
        continueIndex:
        <span class="keyword">for</span> (<span class="keyword">var</span> i2 = <span class="number">0</span>, l2 = indices.length; i2 &lt; l2; i2++) {
          <span class="keyword">var</span> index = indices[i2];
          <span class="keyword">var</span> indexVar = <span class="string">'is'</span> + capitalize(index);</pre></div></div>
            
        </li>
        
        
        <li id="section-122">
            <div class="annotation">
              
              <div class="pilwrap ">
                <a class="pilcrow" href="#section-122">&#182;</a>
              </div>
              <p>If the index has been specified on the given column, but is simply
equal to &quot;true&quot; (boolean), no name has been specified for this
index, so we will simply call the index methods without one.</p>

            </div>
            
            <div class="content"><div class='highlight'><pre>          <span class="keyword">if</span> (column[indexVar] === <span class="literal">true</span>) {
            <span class="keyword">this</span>[index](column);
            <span class="keyword">continue</span> continueIndex;</pre></div></div>
            
        </li>
        
        
        <li id="section-123">
            <div class="annotation">
              
              <div class="pilwrap ">
                <a class="pilcrow" href="#section-123">&#182;</a>
              </div>
              <p>If the index has been specified on the column and it is something
other than boolean true, we will assume a name was provided on
the index specification, and pass in the name to the method.</p>

            </div>
            
            <div class="content"><div class='highlight'><pre>          } <span class="keyword">else</span> <span class="keyword">if</span> (_.has(column, indexVar)) {
            <span class="keyword">this</span>[index](column.name, column[indexVar]);
            <span class="keyword">continue</span> continueIndex;
          }
        }
      }

      <span class="keyword">var</span> statements = [];</pre></div></div>
            
        </li>
        
        
        <li id="section-124">
            <div class="annotation">
              
              <div class="pilwrap ">
                <a class="pilcrow" href="#section-124">&#182;</a>
              </div>
              <p>Each type of command has a corresponding compiler function on the schema
grammar which is used to build the necessary SQL statements to build
the blueprint element, so we&#39;ll just call that compilers function.</p>

            </div>
            
            <div class="content"><div class='highlight'><pre>      <span class="keyword">for</span> (i = <span class="number">0</span>, l = <span class="keyword">this</span>.commands.length; i &lt; l; i++) {
        <span class="keyword">var</span> command = <span class="keyword">this</span>.commands[i];
        <span class="keyword">var</span> method = <span class="string">'compile'</span> + capitalize(command.name);
        <span class="keyword">if</span> (_.has(<span class="keyword">this</span>.grammar, method)) {
          <span class="keyword">var</span> sql = <span class="keyword">this</span>.grammar[method](<span class="keyword">this</span>, command);
          statements = statements.concat(sql);
        }
      }

      <span class="keyword">return</span> statements;
    },</pre></div></div>
            
        </li>
        
        
        <li id="section-125">
            <div class="annotation">
              
              <div class="pilwrap ">
                <a class="pilcrow" href="#section-125">&#182;</a>
              </div>
              <p>Determine if the blueprint has a create command.</p>

            </div>
            
            <div class="content"><div class='highlight'><pre>    creating: <span class="keyword">function</span>() {
      <span class="keyword">var</span> command;
      <span class="keyword">for</span> (<span class="keyword">var</span> i = <span class="number">0</span>, l = <span class="keyword">this</span>.commands.length; i &lt; l; i++) {
        command = <span class="keyword">this</span>.commands[i];
        <span class="keyword">if</span> (command.name == <span class="string">'createTable'</span>) <span class="keyword">return</span> <span class="literal">true</span>;
      }
      <span class="keyword">return</span> <span class="literal">false</span>;
    },</pre></div></div>
            
        </li>
        
        
        <li id="section-126">
            <div class="annotation">
              
              <div class="pilwrap ">
                <a class="pilcrow" href="#section-126">&#182;</a>
              </div>
              <p>Indicate that the given columns should be dropped.</p>

            </div>
            
            <div class="content"><div class='highlight'><pre>    dropColumn: <span class="keyword">function</span>(columns) {
      <span class="keyword">if</span> (!_.isArray(columns)) columns = columns ? [columns] : [];
      <span class="keyword">return</span> <span class="keyword">this</span>._addCommand(<span class="string">'dropColumn'</span>, {columns: columns});
    },</pre></div></div>
            
        </li>
        
        
        <li id="section-127">
            <div class="annotation">
              
              <div class="pilwrap ">
                <a class="pilcrow" href="#section-127">&#182;</a>
              </div>
              <p>Indicate that the given columns should be dropped.</p>

            </div>
            
            <div class="content"><div class='highlight'><pre>    dropColumns: <span class="keyword">function</span>() {
      <span class="keyword">return</span> <span class="keyword">this</span>.dropColumn(arguments);
    },</pre></div></div>
            
        </li>
        
        
        <li id="section-128">
            <div class="annotation">
              
              <div class="pilwrap ">
                <a class="pilcrow" href="#section-128">&#182;</a>
              </div>
              <p>Indicate that the given primary key should be dropped.</p>

            </div>
            
            <div class="content"><div class='highlight'><pre>    dropPrimary: <span class="keyword">function</span>(index) {
      <span class="keyword">return</span> <span class="keyword">this</span>._dropIndexCommand(<span class="string">'dropPrimary'</span>, index);
    },</pre></div></div>
            
        </li>
        
        
        <li id="section-129">
            <div class="annotation">
              
              <div class="pilwrap ">
                <a class="pilcrow" href="#section-129">&#182;</a>
              </div>
              <p>Indicate that the given unique key should be dropped.</p>

            </div>
            
            <div class="content"><div class='highlight'><pre>    dropUnique: <span class="keyword">function</span>(index) {
      <span class="keyword">return</span> <span class="keyword">this</span>._dropIndexCommand(<span class="string">'dropUnique'</span>, index);
    },</pre></div></div>
            
        </li>
        
        
        <li id="section-130">
            <div class="annotation">
              
              <div class="pilwrap ">
                <a class="pilcrow" href="#section-130">&#182;</a>
              </div>
              <p>Indicate that the given index should be dropped.</p>

            </div>
            
            <div class="content"><div class='highlight'><pre>    dropIndex: <span class="keyword">function</span>(index) {
      <span class="keyword">return</span> <span class="keyword">this</span>._dropIndexCommand(<span class="string">'dropIndex'</span>, index);
    },</pre></div></div>
            
        </li>
        
        
        <li id="section-131">
            <div class="annotation">
              
              <div class="pilwrap ">
                <a class="pilcrow" href="#section-131">&#182;</a>
              </div>
              <p>Indicate that the given foreign key should be dropped.</p>

            </div>
            
            <div class="content"><div class='highlight'><pre>    dropForeign: <span class="keyword">function</span>(index) {
      <span class="keyword">return</span> <span class="keyword">this</span>._dropIndexCommand(<span class="string">'dropForeign'</span>, index);
    },</pre></div></div>
            
        </li>
        
        
        <li id="section-132">
            <div class="annotation">
              
              <div class="pilwrap ">
                <a class="pilcrow" href="#section-132">&#182;</a>
              </div>
              <p>Specify the primary key(s) for the table.</p>

            </div>
            
            <div class="content"><div class='highlight'><pre>    primary: <span class="keyword">function</span>(columns, name) {
      <span class="keyword">return</span> <span class="keyword">this</span>._indexCommand(<span class="string">'primary'</span>, columns, name);
    },</pre></div></div>
            
        </li>
        
        
        <li id="section-133">
            <div class="annotation">
              
              <div class="pilwrap ">
                <a class="pilcrow" href="#section-133">&#182;</a>
              </div>
              <p>Specify a unique index for the table.</p>

            </div>
            
            <div class="content"><div class='highlight'><pre>    unique: <span class="keyword">function</span>(columns, name) {
      <span class="keyword">return</span> <span class="keyword">this</span>._indexCommand(<span class="string">'unique'</span>, columns, name);
    },</pre></div></div>
            
        </li>
        
        
        <li id="section-134">
            <div class="annotation">
              
              <div class="pilwrap ">
                <a class="pilcrow" href="#section-134">&#182;</a>
              </div>
              <p>Specify an index for the table.</p>

            </div>
            
            <div class="content"><div class='highlight'><pre>    index: <span class="keyword">function</span>(columns, name) {
      <span class="keyword">return</span> <span class="keyword">this</span>._indexCommand(<span class="string">'index'</span>, columns, name);
    },</pre></div></div>
            
        </li>
        
        
        <li id="section-135">
            <div class="annotation">
              
              <div class="pilwrap ">
                <a class="pilcrow" href="#section-135">&#182;</a>
              </div>
              <p>Specify a foreign key for the table.</p>

            </div>
            
            <div class="content"><div class='highlight'><pre>    foreign: <span class="keyword">function</span>(columns, name) {
      <span class="keyword">return</span> <span class="keyword">this</span>._indexCommand(<span class="string">'foreign'</span>, columns, name);
    },</pre></div></div>
            
        </li>
        
        
        <li id="section-136">
            <div class="annotation">
              
              <div class="pilwrap ">
                <a class="pilcrow" href="#section-136">&#182;</a>
              </div>
              <p>Create a new auto-incrementing column on the table.</p>

            </div>
            
            <div class="content"><div class='highlight'><pre>    increments: <span class="keyword">function</span>(column) {
      <span class="keyword">return</span> <span class="keyword">this</span>._addColumn(<span class="string">'integer'</span>, (column || <span class="string">'id'</span>), {autoIncrement: <span class="literal">true</span>, length: <span class="number">11</span>});
    },</pre></div></div>
            
        </li>
        
        
        <li id="section-137">
            <div class="annotation">
              
              <div class="pilwrap ">
                <a class="pilcrow" href="#section-137">&#182;</a>
              </div>
              <p>Create a new string column on the table.</p>

            </div>
            
            <div class="content"><div class='highlight'><pre>    string: <span class="keyword">function</span>(column, length) {
      <span class="keyword">return</span> <span class="keyword">this</span>._addColumn(<span class="string">'string'</span>, column, {length: (length || <span class="number">255</span>)});
    },</pre></div></div>
            
        </li>
        
        
        <li id="section-138">
            <div class="annotation">
              
              <div class="pilwrap ">
                <a class="pilcrow" href="#section-138">&#182;</a>
              </div>
              <p>Alias varchar to string</p>

            </div>
            
            <div class="content"><div class='highlight'><pre>    varchar: <span class="keyword">function</span>(column, length) {
      <span class="keyword">return</span> <span class="keyword">this</span>.string(column, length);
    },</pre></div></div>
            
        </li>
        
        
        <li id="section-139">
            <div class="annotation">
              
              <div class="pilwrap ">
                <a class="pilcrow" href="#section-139">&#182;</a>
              </div>
              <p>Create a new text column on the table.</p>

            </div>
            
            <div class="content"><div class='highlight'><pre>    text: <span class="keyword">function</span>(column, length) {
      <span class="keyword">return</span> <span class="keyword">this</span>._addColumn(<span class="string">'text'</span>, column, {length: (length || <span class="literal">false</span>)});
    },</pre></div></div>
            
        </li>
        
        
        <li id="section-140">
            <div class="annotation">
              
              <div class="pilwrap ">
                <a class="pilcrow" href="#section-140">&#182;</a>
              </div>
              <p>Create a new integer column on the table.</p>

            </div>
            
            <div class="content"><div class='highlight'><pre>    integer: <span class="keyword">function</span>(column, length) {
      <span class="keyword">return</span> <span class="keyword">this</span>._addColumn(<span class="string">'integer'</span>, column, {length: (length || <span class="number">11</span>)});
    },</pre></div></div>
            
        </li>
        
        
        <li id="section-141">
            <div class="annotation">
              
              <div class="pilwrap ">
                <a class="pilcrow" href="#section-141">&#182;</a>
              </div>
              <p>Create a new tinyinteger column on the table.</p>

            </div>
            
            <div class="content"><div class='highlight'><pre>    tinyInteger: <span class="keyword">function</span>(column) {
      <span class="keyword">return</span> <span class="keyword">this</span>._addColumn(<span class="string">'tinyInteger'</span>, column);
    },</pre></div></div>
            
        </li>
        
        
        <li id="section-142">
            <div class="annotation">
              
              <div class="pilwrap ">
                <a class="pilcrow" href="#section-142">&#182;</a>
              </div>
              <p>Alias for tinyinteger column.</p>

            </div>
            
            <div class="content"><div class='highlight'><pre>    tinyint: <span class="keyword">function</span>(column) {
      <span class="keyword">return</span> <span class="keyword">this</span>.tinyInteger(column);
    },</pre></div></div>
            
        </li>
        
        
        <li id="section-143">
            <div class="annotation">
              
              <div class="pilwrap ">
                <a class="pilcrow" href="#section-143">&#182;</a>
              </div>
              <p>Create a new float column on the table.</p>

            </div>
            
            <div class="content"><div class='highlight'><pre>    float: <span class="keyword">function</span>(column, precision, scale) {
      <span class="keyword">return</span> <span class="keyword">this</span>._addColumn(<span class="string">'float'</span>, column, {
        precision: (precision == <span class="literal">null</span> ? <span class="number">8</span> : precision),
        scale: (scale == <span class="literal">null</span> ? <span class="number">2</span> : scale)
      });
    },</pre></div></div>
            
        </li>
        
        
        <li id="section-144">
            <div class="annotation">
              
              <div class="pilwrap ">
                <a class="pilcrow" href="#section-144">&#182;</a>
              </div>
              <p>Create a new decimal column on the table.</p>

            </div>
            
            <div class="content"><div class='highlight'><pre>    decimal: <span class="keyword">function</span>(column, precision, scale) {
      <span class="keyword">return</span> <span class="keyword">this</span>._addColumn(<span class="string">'decimal'</span>, column, {
        precision: (precision == <span class="literal">null</span> ? <span class="number">8</span> : precision),
        scale: (scale == <span class="literal">null</span> ? <span class="number">2</span> : scale)
      });
    },</pre></div></div>
            
        </li>
        
        
        <li id="section-145">
            <div class="annotation">
              
              <div class="pilwrap ">
                <a class="pilcrow" href="#section-145">&#182;</a>
              </div>
              <p>Alias to &quot;bool&quot;</p>

            </div>
            
            <div class="content"><div class='highlight'><pre>    boolean: <span class="keyword">function</span>(column) {
      <span class="keyword">return</span> <span class="keyword">this</span>.bool(column);
    },</pre></div></div>
            
        </li>
        
        
        <li id="section-146">
            <div class="annotation">
              
              <div class="pilwrap ">
                <a class="pilcrow" href="#section-146">&#182;</a>
              </div>
              <p>Create a new boolean column on the table</p>

            </div>
            
            <div class="content"><div class='highlight'><pre>    bool: <span class="keyword">function</span>(column) {
      <span class="keyword">return</span> <span class="keyword">this</span>._addColumn(<span class="string">'boolean'</span>, column);
    },</pre></div></div>
            
        </li>
        
        
        <li id="section-147">
            <div class="annotation">
              
              <div class="pilwrap ">
                <a class="pilcrow" href="#section-147">&#182;</a>
              </div>
              <p>Create a new date column on the table.</p>

            </div>
            
            <div class="content"><div class='highlight'><pre>    date: <span class="keyword">function</span>(column) {
      <span class="keyword">return</span> <span class="keyword">this</span>._addColumn(<span class="string">'date'</span>, column);
    },</pre></div></div>
            
        </li>
        
        
        <li id="section-148">
            <div class="annotation">
              
              <div class="pilwrap ">
                <a class="pilcrow" href="#section-148">&#182;</a>
              </div>
              <p>Create a new date-time column on the table.</p>

            </div>
            
            <div class="content"><div class='highlight'><pre>    dateTime: <span class="keyword">function</span>(column) {
      <span class="keyword">return</span> <span class="keyword">this</span>._addColumn(<span class="string">'dateTime'</span>, column);
    },</pre></div></div>
            
        </li>
        
        
        <li id="section-149">
            <div class="annotation">
              
              <div class="pilwrap ">
                <a class="pilcrow" href="#section-149">&#182;</a>
              </div>
              <p>Create a new time column on the table.</p>

            </div>
            
            <div class="content"><div class='highlight'><pre>    time: <span class="keyword">function</span>(column) {
      <span class="keyword">return</span> <span class="keyword">this</span>._addColumn(<span class="string">'time'</span>, column);
    },</pre></div></div>
            
        </li>
        
        
        <li id="section-150">
            <div class="annotation">
              
              <div class="pilwrap ">
                <a class="pilcrow" href="#section-150">&#182;</a>
              </div>
              <p>Create a new timestamp column on the table.</p>

            </div>
            
            <div class="content"><div class='highlight'><pre>    timestamp: <span class="keyword">function</span>(column) {
      <span class="keyword">return</span> <span class="keyword">this</span>._addColumn(<span class="string">'timestamp'</span>, column);
    },</pre></div></div>
            
        </li>
        
        
        <li id="section-151">
            <div class="annotation">
              
              <div class="pilwrap ">
                <a class="pilcrow" href="#section-151">&#182;</a>
              </div>
              <p>Add creation and update timestamps to the table.</p>

            </div>
            
            <div class="content"><div class='highlight'><pre>    timestamps: <span class="keyword">function</span>() {
      <span class="keyword">this</span>.timestamp(<span class="string">'created_at'</span>);
      <span class="keyword">this</span>.timestamp(<span class="string">'updated_at'</span>);
    },</pre></div></div>
            
        </li>
        
        
        <li id="section-152">
            <div class="annotation">
              
              <div class="pilwrap ">
                <a class="pilcrow" href="#section-152">&#182;</a>
              </div>
              <p>Alias to enum.</p>

            </div>
            
            <div class="content"><div class='highlight'><pre>    <span class="string">"enum"</span>: <span class="keyword">function</span>(column, allowed) {
      <span class="keyword">return</span> <span class="keyword">this</span>.enu(column, allowed);
    },</pre></div></div>
            
        </li>
        
        
        <li id="section-153">
            <div class="annotation">
              
              <div class="pilwrap ">
                <a class="pilcrow" href="#section-153">&#182;</a>
              </div>
              <p>Create a new enum column on the table.</p>

            </div>
            
            <div class="content"><div class='highlight'><pre>    enu: <span class="keyword">function</span>(column, allowed) {
      <span class="keyword">return</span> <span class="keyword">this</span>._addColumn(<span class="string">'enum'</span>, column, {allowed: allowed});
    },</pre></div></div>
            
        </li>
        
        
        <li id="section-154">
            <div class="annotation">
              
              <div class="pilwrap ">
                <a class="pilcrow" href="#section-154">&#182;</a>
              </div>
              <p>Create a new bit column on the table.</p>

            </div>
            
            <div class="content"><div class='highlight'><pre>    bit: <span class="keyword">function</span>(column, length) {
      <span class="keyword">return</span> <span class="keyword">this</span>._addColumn(<span class="string">'bit'</span>, column, {length: (length || <span class="literal">false</span>)});
    },</pre></div></div>
            
        </li>
        
        
        <li id="section-155">
            <div class="annotation">
              
              <div class="pilwrap ">
                <a class="pilcrow" href="#section-155">&#182;</a>
              </div>
              <p>Create a new binary column on the table.</p>

            </div>
            
            <div class="content"><div class='highlight'><pre>    binary: <span class="keyword">function</span>(column) {
      <span class="keyword">return</span> <span class="keyword">this</span>._addColumn(<span class="string">'binary'</span>, column);
    },</pre></div></div>
            
        </li>
        
        
        <li id="section-156">
            <div class="annotation">
              
              <div class="pilwrap ">
                <a class="pilcrow" href="#section-156">&#182;</a>
              </div>
              <hr>

            </div>
            
        </li>
        
        
        <li id="section-157">
            <div class="annotation">
              
              <div class="pilwrap ">
                <a class="pilcrow" href="#section-157">&#182;</a>
              </div>
              <p>Create a new drop index command on the blueprint.
If the index is an array of columns, the developer means
to drop an index merely by specifying the columns involved.</p>

            </div>
            
            <div class="content"><div class='highlight'><pre>    _dropIndexCommand: <span class="keyword">function</span>(type, index) {
      <span class="keyword">var</span> columns = [];
      <span class="keyword">if</span> (_.isArray(index)) {
        columns = index;
        index = <span class="literal">null</span>;
      }
      <span class="keyword">return</span> <span class="keyword">this</span>._indexCommand(type, columns, index);
    },</pre></div></div>
            
        </li>
        
        
        <li id="section-158">
            <div class="annotation">
              
              <div class="pilwrap ">
                <a class="pilcrow" href="#section-158">&#182;</a>
              </div>
              <p>Add a new index command to the blueprint.
If no name was specified for this index, we will create one using a basic
convention of the table name, followed by the columns, followed by an
index type, such as primary or index, which makes the index unique.</p>

            </div>
            
            <div class="content"><div class='highlight'><pre>    _indexCommand: <span class="keyword">function</span>(type, columns, index) {
      index || (index = <span class="literal">null</span>);
      <span class="keyword">if</span> (!_.isArray(columns)) columns = columns ? [columns] : [];
      <span class="keyword">if</span> (index === <span class="literal">null</span>) {
        <span class="keyword">var</span> table = <span class="keyword">this</span>.table.replace(<span class="regexp">/\.|-/g</span>, <span class="string">'_'</span>);
        index = (table + <span class="string">'_'</span> + _.map(columns, <span class="keyword">function</span>(col) { <span class="keyword">return</span> col.name; }).join(<span class="string">'_'</span>) + <span class="string">'_'</span> + type).toLowerCase();
      }
      <span class="keyword">return</span> <span class="keyword">this</span>._addCommand(type, {index: index, columns: columns});
    },</pre></div></div>
            
        </li>
        
        
        <li id="section-159">
            <div class="annotation">
              
              <div class="pilwrap ">
                <a class="pilcrow" href="#section-159">&#182;</a>
              </div>
              <p>Add a new column to the blueprint.</p>

            </div>
            
            <div class="content"><div class='highlight'><pre>    _addColumn: <span class="keyword">function</span>(type, name, parameters) {
      <span class="keyword">if</span> (!name) <span class="keyword">throw</span> <span class="keyword">new</span> Error(<span class="string">'A `name` must be defined to add a column'</span>);
      <span class="keyword">var</span> attrs = _.extend({type: type, name: name}, parameters);
      <span class="keyword">var</span> column = <span class="keyword">new</span> Chainable(attrs);
      <span class="keyword">this</span>.columns.push(column);
      <span class="keyword">return</span> column;
    },</pre></div></div>
            
        </li>
        
        
        <li id="section-160">
            <div class="annotation">
              
              <div class="pilwrap ">
                <a class="pilcrow" href="#section-160">&#182;</a>
              </div>
              <p>Add a new command to the blueprint.</p>

            </div>
            
            <div class="content"><div class='highlight'><pre>    _addCommand: <span class="keyword">function</span>(name, parameters) {
      <span class="keyword">var</span> command = <span class="keyword">new</span> Chainable(_.extend({name: name}, parameters));
      <span class="keyword">this</span>.commands.push(command);
      <span class="keyword">return</span> command;
    }
  });</pre></div></div>
            
        </li>
        
        
        <li id="section-161">
            <div class="annotation">
              
              <div class="pilwrap ">
                <a class="pilcrow" href="#section-161">&#182;</a>
              </div>
              <p>Chainable object used in creating SchemaBuilder commands.</p>

            </div>
            
            <div class="content"><div class='highlight'><pre>  <span class="keyword">var</span> Chainable = <span class="keyword">function</span>(obj) {
    _.extend(<span class="keyword">this</span>, obj);
  };

  Chainable.prototype = {</pre></div></div>
            
        </li>
        
        
        <li id="section-162">
            <div class="annotation">
              
              <div class="pilwrap ">
                <a class="pilcrow" href="#section-162">&#182;</a>
              </div>
              <p>Sets the default value for a column.</p>

            </div>
            
            <div class="content"><div class='highlight'><pre>    defaultTo: <span class="keyword">function</span>(value) {
      <span class="keyword">this</span>.defaultValue = value;
      <span class="keyword">return</span> <span class="keyword">this</span>;
    },</pre></div></div>
            
        </li>
        
        
        <li id="section-163">
            <div class="annotation">
              
              <div class="pilwrap ">
                <a class="pilcrow" href="#section-163">&#182;</a>
              </div>
              <p>Sets an integer as unsigned, is a no-op
if the column type is not an integer.</p>

            </div>
            
            <div class="content"><div class='highlight'><pre>    unsigned: <span class="keyword">function</span>() {
      <span class="keyword">this</span>.isUnsigned = <span class="literal">true</span>;
      <span class="keyword">return</span> <span class="keyword">this</span>;
    },</pre></div></div>
            
        </li>
        
        
        <li id="section-164">
            <div class="annotation">
              
              <div class="pilwrap ">
                <a class="pilcrow" href="#section-164">&#182;</a>
              </div>
              <p>Allows the column to contain null values.</p>

            </div>
            
            <div class="content"><div class='highlight'><pre>    nullable: <span class="keyword">function</span>() {
      <span class="keyword">this</span>.isNullable = <span class="literal">true</span>;
      <span class="keyword">return</span> <span class="keyword">this</span>;
    },</pre></div></div>
            
        </li>
        
        
        <li id="section-165">
            <div class="annotation">
              
              <div class="pilwrap ">
                <a class="pilcrow" href="#section-165">&#182;</a>
              </div>
              <p>Adds an index on the specified column.</p>

            </div>
            
            <div class="content"><div class='highlight'><pre>    index: <span class="keyword">function</span>(name) {
      <span class="keyword">this</span>.isIndex = name || <span class="literal">true</span>;
      <span class="keyword">return</span> <span class="keyword">this</span>;
    },</pre></div></div>
            
        </li>
        
        
        <li id="section-166">
            <div class="annotation">
              
              <div class="pilwrap ">
                <a class="pilcrow" href="#section-166">&#182;</a>
              </div>
              <p>Sets this column as the primary key.</p>

            </div>
            
            <div class="content"><div class='highlight'><pre>    primary: <span class="keyword">function</span>(name) {
      <span class="keyword">this</span>.isPrimary = name || <span class="literal">true</span>;
      <span class="keyword">return</span> <span class="keyword">this</span>;
    },</pre></div></div>
            
        </li>
        
        
        <li id="section-167">
            <div class="annotation">
              
              <div class="pilwrap ">
                <a class="pilcrow" href="#section-167">&#182;</a>
              </div>
              <p>Sets this column as unique.</p>

            </div>
            
            <div class="content"><div class='highlight'><pre>    unique: <span class="keyword">function</span>(name) {
      <span class="keyword">this</span>.isUnique = name || <span class="literal">true</span>;
      <span class="keyword">return</span> <span class="keyword">this</span>;
    },</pre></div></div>
            
        </li>
        
        
        <li id="section-168">
            <div class="annotation">
              
              <div class="pilwrap ">
                <a class="pilcrow" href="#section-168">&#182;</a>
              </div>
              <p>Sets the column to be inserted after another,
used in MySql alter tables.</p>

            </div>
            
            <div class="content"><div class='highlight'><pre>    after: <span class="keyword">function</span>(name) {
      <span class="keyword">this</span>.isAfter = name;
      <span class="keyword">return</span> <span class="keyword">this</span>;
    }

  };

  Knex.SchemaGrammar = {</pre></div></div>
            
        </li>
        
        
        <li id="section-169">
            <div class="annotation">
              
              <div class="pilwrap ">
                <a class="pilcrow" href="#section-169">&#182;</a>
              </div>
              <p>Compile a foreign key command.</p>

            </div>
            
            <div class="content"><div class='highlight'><pre>    compileForeign: <span class="keyword">function</span>(blueprint, command) {
      <span class="keyword">var</span> table = <span class="keyword">this</span>.wrapTable(blueprint);
      <span class="keyword">var</span> on    = <span class="keyword">this</span>.wrapTable(command.on);</pre></div></div>
            
        </li>
        
        
        <li id="section-170">
            <div class="annotation">
              
              <div class="pilwrap ">
                <a class="pilcrow" href="#section-170">&#182;</a>
              </div>
              <p>We need to prepare several of the elements of the foreign key definition
before we can create the SQL, such as wrapping the tables and convert
an array of columns to comma-delimited strings for the SQL queries.</p>

            </div>
            
            <div class="content"><div class='highlight'><pre>      <span class="keyword">var</span> columns = <span class="keyword">this</span>.columnize(command.columns);
      <span class="keyword">var</span> onColumns = <span class="keyword">this</span>.columnize(command.references);

      <span class="keyword">var</span> sql = <span class="string">"alter table "</span> + table + <span class="string">" add constraint "</span> + command.index + <span class="string">" "</span>;
          sql += <span class="string">"foreign key ("</span> + columns + <span class="string">") references "</span> + on + <span class="string">" ("</span> + onColumns + <span class="string">")"</span>;</pre></div></div>
            
        </li>
        
        
        <li id="section-171">
            <div class="annotation">
              
              <div class="pilwrap ">
                <a class="pilcrow" href="#section-171">&#182;</a>
              </div>
              <p>Once we have the basic foreign key creation statement constructed we can
build out the syntax for what should happen on an update or delete of
the affected columns, which will get something like &quot;cascade&quot;, etc.</p>

            </div>
            
            <div class="content"><div class='highlight'><pre>      <span class="keyword">if</span> (command.onDelete) sql += <span class="string">" on delete "</span> + command.onDelete;
      <span class="keyword">if</span> (command.onUpdate) sql += <span class="string">" on update "</span> + command.onUpdate;

      <span class="keyword">return</span> sql;
    },</pre></div></div>
            
        </li>
        
        
        <li id="section-172">
            <div class="annotation">
              
              <div class="pilwrap ">
                <a class="pilcrow" href="#section-172">&#182;</a>
              </div>
              <p>Each of the column types have their own compiler functions which are
responsible for turning the column definition into its SQL format
for the platform. Then column modifiers are compiled and added.</p>

            </div>
            
            <div class="content"><div class='highlight'><pre>    getColumns: <span class="keyword">function</span>(blueprint) {
      <span class="keyword">var</span> columns = [];
      <span class="keyword">for</span> (<span class="keyword">var</span> i = <span class="number">0</span>, l = blueprint.columns.length; i &lt; l; i++) {
        <span class="keyword">var</span> column = blueprint.columns[i];
        <span class="keyword">var</span> sql = <span class="keyword">this</span>.wrap(column) + <span class="string">' '</span> + <span class="keyword">this</span>.getType(column);
        columns.push(<span class="keyword">this</span>.addModifiers(sql, blueprint, column));
      }
      <span class="keyword">return</span> columns;
    },</pre></div></div>
            
        </li>
        
        
        <li id="section-173">
            <div class="annotation">
              
              <div class="pilwrap ">
                <a class="pilcrow" href="#section-173">&#182;</a>
              </div>
              <p>Add the column modifiers to the definition.</p>

            </div>
            
            <div class="content"><div class='highlight'><pre>    addModifiers: <span class="keyword">function</span>(sql, blueprint, column) {
      <span class="keyword">for</span> (<span class="keyword">var</span> i = <span class="number">0</span>, l = <span class="keyword">this</span>.modifiers.length; i &lt; l; i++) {
        <span class="keyword">var</span> modifier = <span class="keyword">this</span>.modifiers[i];
        <span class="keyword">var</span> method = <span class="string">"modify"</span> + modifier;
        <span class="keyword">if</span> (_.has(<span class="keyword">this</span>, method)) {
          sql += <span class="keyword">this</span>[method](blueprint, column) || <span class="string">''</span>;
        }
      }
      <span class="keyword">return</span> sql;
    },</pre></div></div>
            
        </li>
        
        
        <li id="section-174">
            <div class="annotation">
              
              <div class="pilwrap ">
                <a class="pilcrow" href="#section-174">&#182;</a>
              </div>
              <p>Get the SQL for the column data type.</p>

            </div>
            
            <div class="content"><div class='highlight'><pre>    getType: <span class="keyword">function</span>(column) {
      <span class="keyword">return</span> <span class="keyword">this</span>[<span class="string">"type"</span> + capitalize(column.type)](column);
    },</pre></div></div>
            
        </li>
        
        
        <li id="section-175">
            <div class="annotation">
              
              <div class="pilwrap ">
                <a class="pilcrow" href="#section-175">&#182;</a>
              </div>
              <p>Add a prefix to an array of values, utilized in the client libs.</p>

            </div>
            
            <div class="content"><div class='highlight'><pre>    prefixArray: <span class="keyword">function</span>(prefix, values) {
      <span class="keyword">return</span> _.map(values, <span class="keyword">function</span>(value) { <span class="keyword">return</span> prefix + <span class="string">' '</span> + value; });
    },</pre></div></div>
            
        </li>
        
        
        <li id="section-176">
            <div class="annotation">
              
              <div class="pilwrap ">
                <a class="pilcrow" href="#section-176">&#182;</a>
              </div>
              <p>Wrap a table in keyword identifiers.</p>

            </div>
            
            <div class="content"><div class='highlight'><pre>    wrapTable: <span class="keyword">function</span>(table) {
      <span class="keyword">if</span> (table <span class="keyword">instanceof</span> SchemaBuilder) table = table.table;
      <span class="keyword">return</span> Knex.Grammar.wrapTable.call(<span class="keyword">this</span>, table);
    },</pre></div></div>
            
        </li>
        
        
        <li id="section-177">
            <div class="annotation">
              
              <div class="pilwrap ">
                <a class="pilcrow" href="#section-177">&#182;</a>
              </div>
              <p>Wrap a value in keyword identifiers.</p>

            </div>
            
            <div class="content"><div class='highlight'><pre>    wrap: <span class="keyword">function</span>(value) {
      <span class="keyword">if</span> (value <span class="keyword">instanceof</span> Chainable) value = value.name;
      <span class="keyword">return</span> Knex.Grammar.wrap.call(<span class="keyword">this</span>, value);
    },</pre></div></div>
            
        </li>
        
        
        <li id="section-178">
            <div class="annotation">
              
              <div class="pilwrap ">
                <a class="pilcrow" href="#section-178">&#182;</a>
              </div>
              <p>Format a value so that it can be used in &quot;default&quot; clauses.</p>

            </div>
            
            <div class="content"><div class='highlight'><pre>    getDefaultValue: <span class="keyword">function</span>(value) {
      <span class="keyword">if</span> (value <span class="keyword">instanceof</span> Raw) <span class="keyword">return</span> value.value;
      <span class="keyword">if</span> (value === <span class="literal">true</span> || value === <span class="literal">false</span>) {
        <span class="keyword">return</span> parseInt(value, <span class="number">10</span>);
      }
      <span class="keyword">return</span> <span class="string">''</span> + value;
    }
  };</pre></div></div>
            
        </li>
        
        
        <li id="section-179">
            <div class="annotation">
              
              <div class="pilwrap for-h2">
                <a class="pilcrow" href="#section-179">&#182;</a>
              </div>
              <h2>Knex.Raw</h2>

            </div>
            
        </li>
        
        
        <li id="section-180">
            <div class="annotation">
              
              <div class="pilwrap ">
                <a class="pilcrow" href="#section-180">&#182;</a>
              </div>
              <p>Helpful for injecting a snippet of raw SQL into a
<code>Knex</code> block... in most cases, we&#39;ll check if the value
is an instanceof Raw, and if it is, use the supplied value.</p>

            </div>
            
            <div class="content"><div class='highlight'><pre>  Knex.Raw = <span class="keyword">function</span>(value) {
    <span class="keyword">if</span> (!Knex.Instances[<span class="string">'main'</span>]) {
      <span class="keyword">throw</span> <span class="keyword">new</span> Error(<span class="string">'The Knex instance has not been initialized yet.'</span>);
    }
    <span class="keyword">return</span> Knex.Instances[<span class="string">'main'</span>].Raw(value);
  };

  <span class="keyword">var</span> Raw = <span class="keyword">function</span>(value) {
    <span class="keyword">this</span>.value = value;
  };

  _.extend(Raw.prototype, Common, {

    _source: <span class="string">'Raw'</span>,</pre></div></div>
            
        </li>
        
        
        <li id="section-181">
            <div class="annotation">
              
              <div class="pilwrap ">
                <a class="pilcrow" href="#section-181">&#182;</a>
              </div>
              <p>Returns the raw sql for the query.</p>

            </div>
            
            <div class="content"><div class='highlight'><pre>    toSql: <span class="keyword">function</span>() {
      <span class="keyword">return</span> <span class="keyword">this</span>.value;
    },</pre></div></div>
            
        </li>
        
        
        <li id="section-182">
            <div class="annotation">
              
              <div class="pilwrap ">
                <a class="pilcrow" href="#section-182">&#182;</a>
              </div>
              <p>Returns the bindings for a raw query.</p>

            </div>
            
            <div class="content"><div class='highlight'><pre>    _cleanBindings: <span class="keyword">function</span>() {
      <span class="keyword">return</span> [];
    }
  });</pre></div></div>
            
        </li>
        
        
        <li id="section-183">
            <div class="annotation">
              
              <div class="pilwrap ">
                <a class="pilcrow" href="#section-183">&#182;</a>
              </div>
              <p>Simple capitalization of a word.</p>

            </div>
            
            <div class="content"><div class='highlight'><pre>  <span class="keyword">var</span> capitalize = <span class="keyword">function</span>(word) {
    <span class="keyword">return</span> word.charAt(<span class="number">0</span>).toUpperCase() + word.slice(<span class="number">1</span>);
  };</pre></div></div>
            
        </li>
        
        
        <li id="section-184">
            <div class="annotation">
              
              <div class="pilwrap ">
                <a class="pilcrow" href="#section-184">&#182;</a>
              </div>
              <p>Sorts an object based on the names.</p>

            </div>
            
            <div class="content"><div class='highlight'><pre>  <span class="keyword">var</span> sortObject = <span class="keyword">function</span>(obj) {
    <span class="keyword">return</span> _.sortBy(_.pairs(obj), <span class="keyword">function</span>(a) { 
      <span class="keyword">return</span> a[<span class="number">0</span>]; 
    });
  };</pre></div></div>
            
        </li>
        
        
        <li id="section-185">
            <div class="annotation">
              
              <div class="pilwrap ">
                <a class="pilcrow" href="#section-185">&#182;</a>
              </div>
              <p>Sets up a multi-query to be executed with serial promises.</p>

            </div>
            
            <div class="content"><div class='highlight'><pre>  <span class="keyword">var</span> multiQuery = <span class="keyword">function</span>(builder, i, chain) {
    <span class="keyword">if</span> (chain) {
      <span class="keyword">return</span> <span class="keyword">function</span>() {
        <span class="keyword">return</span> multiQuery(builder, i);
      };
    }
    <span class="keyword">return</span> builder.client.query(_.extend({}, builder, {sql: builder.sql[i]}));
  };</pre></div></div>
            
        </li>
        
        
        <li id="section-186">
            <div class="annotation">
              
              <div class="pilwrap for-h2">
                <a class="pilcrow" href="#section-186">&#182;</a>
              </div>
              <h2>Knex.Initialize</h2>

            </div>
            
        </li>
        
        
        <li id="section-187">
            <div class="annotation">
              
              <div class="pilwrap ">
                <a class="pilcrow" href="#section-187">&#182;</a>
              </div>
              
            </div>
            
        </li>
        
        
        <li id="section-188">
            <div class="annotation">
              
              <div class="pilwrap ">
                <a class="pilcrow" href="#section-188">&#182;</a>
              </div>
              <p>Takes a hash of options to initialize the database
connection. The <code>client</code> is required to choose which client
path above is loaded, or to specify a custom path to a client.
Other options, such as <code>connection</code> or <code>pool</code> are passed 
into <code>client.initialize</code>.</p>

            </div>
            
            <div class="content"><div class='highlight'><pre>  Knex.Initialize = <span class="keyword">function</span>(name, options) {
    <span class="keyword">var</span> Target, ClientCtor, client;</pre></div></div>
            
        </li>
        
        
        <li id="section-189">
            <div class="annotation">
              
              <div class="pilwrap ">
                <a class="pilcrow" href="#section-189">&#182;</a>
              </div>
              <p>A name for the connection isn&#39;t required in
cases where there is only a single connection.</p>

            </div>
            
            <div class="content"><div class='highlight'><pre>    <span class="keyword">if</span> (_.isObject(name)) {
      options = name;
      name    = <span class="string">'main'</span>;
    }</pre></div></div>
            
        </li>
        
        
        <li id="section-190">
            <div class="annotation">
              
              <div class="pilwrap ">
                <a class="pilcrow" href="#section-190">&#182;</a>
              </div>
              <p>Don&#39;t try to initialize the same <code>name</code> twice... If necessary,
delete the instance from <code>Knex.Instances</code>.</p>

            </div>
            
            <div class="content"><div class='highlight'><pre>    <span class="keyword">if</span> (Knex.Instances[name]) {
      <span class="keyword">throw</span> <span class="keyword">new</span> Error(<span class="string">'An instance named '</span> + name + <span class="string">' already exists'</span>);
    }

    client = options.client;
    
    <span class="keyword">if</span> (!client) <span class="keyword">throw</span> <span class="keyword">new</span> Error(<span class="string">'The client is required to use Knex.'</span>);</pre></div></div>
            
        </li>
        
        
        <li id="section-191">
            <div class="annotation">
              
              <div class="pilwrap ">
                <a class="pilcrow" href="#section-191">&#182;</a>
              </div>
              <p>Checks if this is a default client. If it&#39;s not,
require it as the path to the client if it&#39;s a string,
and otherwise, set the object to the client.</p>

            </div>
            
            <div class="content"><div class='highlight'><pre>    <span class="keyword">if</span> (Clients[client]) {
      ClientCtor = require(Clients[client]);
    } <span class="keyword">else</span> <span class="keyword">if</span> (_.isString(client)) {
      ClientCtor = require(client);
    } <span class="keyword">else</span> {
      ClientCtor = client;
    }</pre></div></div>
            
        </li>
        
        
        <li id="section-192">
            <div class="annotation">
              
              <div class="pilwrap ">
                <a class="pilcrow" href="#section-192">&#182;</a>
              </div>
              <p>Creates a new instance of the db client, passing the name and options.</p>

            </div>
            
            <div class="content"><div class='highlight'><pre>    client = <span class="keyword">new</span> ClientCtor(name, _.omit(options, <span class="string">'client'</span>));</pre></div></div>
            
        </li>
        
        
        <li id="section-193">
            <div class="annotation">
              
              <div class="pilwrap ">
                <a class="pilcrow" href="#section-193">&#182;</a>
              </div>
              <p>Setup the grammars specific to the client.</p>

            </div>
            
            <div class="content"><div class='highlight'><pre>    client.grammar = _.extend({}, Knex.Grammar, client.grammar);
    client.schemaGrammar = _.extend({}, client.grammar, Knex.SchemaGrammar, client.schemaGrammar);</pre></div></div>
            
        </li>
        
        
        <li id="section-194">
            <div class="annotation">
              
              <div class="pilwrap ">
                <a class="pilcrow" href="#section-194">&#182;</a>
              </div>
              <p>If this is named &quot;default&quot; then we&#39;re setting this on the Knex</p>

            </div>
            
            <div class="content"><div class='highlight'><pre>    Target = <span class="keyword">function</span>(table) {
      <span class="keyword">var</span> builder = <span class="keyword">new</span> Knex.Builder(table);
          builder.client = client;
          builder.grammar = client.grammar;
      <span class="keyword">return</span> builder;
    };</pre></div></div>
            
        </li>
        
        
        <li id="section-195">
            <div class="annotation">
              
              <div class="pilwrap ">
                <a class="pilcrow" href="#section-195">&#182;</a>
              </div>
              <p>Inherit static properties, without any that don&#39;t apply except
on the &quot;root&quot; <code>Knex</code>.</p>

            </div>
            
            <div class="content"><div class='highlight'><pre>    _.extend(Target, _.omit(Knex, <span class="string">'Initialize'</span>, <span class="string">'Instances'</span>, <span class="string">'VERSION'</span>));</pre></div></div>
            
        </li>
        
        
        <li id="section-196">
            <div class="annotation">
              
              <div class="pilwrap ">
                <a class="pilcrow" href="#section-196">&#182;</a>
              </div>
              <p>Initialize the schema builder methods.</p>

            </div>
            
            <div class="content"><div class='highlight'><pre>    <span class="keyword">if</span> (name === <span class="string">'main'</span>) {
      initSchema(Knex, client);
    } <span class="keyword">else</span> {
      initSchema(Target, client);      
    }</pre></div></div>
            
        </li>
        
        
        <li id="section-197">
            <div class="annotation">
              
              <div class="pilwrap ">
                <a class="pilcrow" href="#section-197">&#182;</a>
              </div>
              <p>Specifically set the client on the current target.</p>

            </div>
            
            <div class="content"><div class='highlight'><pre>    Target.client = client;
    Target.instanceName = name;</pre></div></div>
            
        </li>
        
        
        <li id="section-198">
            <div class="annotation">
              
              <div class="pilwrap ">
                <a class="pilcrow" href="#section-198">&#182;</a>
              </div>
              <p>Executes a Raw query.</p>

            </div>
            
            <div class="content"><div class='highlight'><pre>    Target.Raw = <span class="keyword">function</span>(value) {
      <span class="keyword">var</span> raw = <span class="keyword">new</span> Raw(value);
          raw.client = client;
      <span class="keyword">return</span> raw;
    };</pre></div></div>
            
        </li>
        
        
        <li id="section-199">
            <div class="annotation">
              
              <div class="pilwrap ">
                <a class="pilcrow" href="#section-199">&#182;</a>
              </div>
              <p>Add this instance to the global <code>Knex</code> instances, and return.</p>

            </div>
            
            <div class="content"><div class='highlight'><pre>    Knex.Instances[name] = Target;

    <span class="keyword">return</span> Target;
  };</pre></div></div>
            
        </li>
        
        
        <li id="section-200">
            <div class="annotation">
              
              <div class="pilwrap ">
                <a class="pilcrow" href="#section-200">&#182;</a>
              </div>
              <p>Default client paths, located in the <code>./clients</code> directory.</p>

            </div>
            
            <div class="content"><div class='highlight'><pre>  <span class="keyword">var</span> Clients = {
    <span class="string">'mysql'</span>    : <span class="string">'./clients/mysql.js'</span>,
    <span class="string">'postgres'</span> : <span class="string">'./clients/postgres.js'</span>,
    <span class="string">'sqlite'</span>   : <span class="string">'./clients/sqlite3.js'</span>,
    <span class="string">'sqlite3'</span>  : <span class="string">'./clients/sqlite3.js'</span>
  };</pre></div></div>
            
        </li>
        
        
        <li id="section-201">
            <div class="annotation">
              
              <div class="pilwrap ">
                <a class="pilcrow" href="#section-201">&#182;</a>
              </div>
              <p>Named instances of Knex, presumably with different database
connections, the main instance being named &quot;main&quot;...</p>

            </div>
            
            <div class="content"><div class='highlight'><pre>  Knex.Instances = {};</pre></div></div>
            
        </li>
        
        
        <li id="section-202">
            <div class="annotation">
              
              <div class="pilwrap ">
                <a class="pilcrow" href="#section-202">&#182;</a>
              </div>
              <p>Export the Knex module</p>

            </div>
            
            <div class="content"><div class='highlight'><pre>  module.exports = Knex;

}).call(<span class="keyword">this</span>);</pre></div></div>
            
        </li>
        
    </ul>
  </div>
</body>
</html><|MERGE_RESOLUTION|>--- conflicted
+++ resolved
@@ -134,13 +134,8 @@
             </div>
             
             <div class="content"><div class='highlight'><pre>    exec: <span class="keyword">function</span>(callback) {
-<<<<<<< HEAD
-      <span class="keyword">var</span> run = <span class="keyword">this</span>.runQuery();
-      <span class="keyword">return</span> run.then(<span class="keyword">function</span>(resp) {
-=======
       <span class="keyword">this</span>._promise || (<span class="keyword">this</span>._promise = <span class="keyword">this</span>.runQuery());
       <span class="keyword">return</span> <span class="keyword">this</span>._promise.then(<span class="keyword">function</span>(resp) {
->>>>>>> e5fd8df4
         callback(<span class="literal">null</span>, resp);
       }, <span class="keyword">function</span>(err) {
         callback(err, <span class="literal">null</span>);
@@ -161,13 +156,8 @@
             </div>
             
             <div class="content"><div class='highlight'><pre>    then: <span class="keyword">function</span>(onFulfilled, onRejected) {
-<<<<<<< HEAD
-      <span class="keyword">var</span> run = <span class="keyword">this</span>.runQuery();
-      <span class="keyword">return</span> run.then(onFulfilled, onRejected);
-=======
       <span class="keyword">this</span>._promise || (<span class="keyword">this</span>._promise = <span class="keyword">this</span>.runQuery());
       <span class="keyword">return</span> <span class="keyword">this</span>._promise.then(onFulfilled, onRejected);
->>>>>>> e5fd8df4
     },</pre></div></div>
             
         </li>
