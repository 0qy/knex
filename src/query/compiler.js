--- conflicted
+++ resolved
@@ -1,28 +1,18 @@
 
 // Query Compiler
 // -------
-<<<<<<< HEAD
-var helpers = require('../helpers');
-var Raw     = require('../raw');
-=======
 import * as helpers from '../helpers';
 import Raw from '../raw';
 import JoinClause from './joinclause';
 import debug from 'debug'
 
->>>>>>> 44ccb33c
 import {
   assign, bind, compact, groupBy, isEmpty, isString, isUndefined, map, omitBy,
   reduce
 } from 'lodash';
-
-<<<<<<< HEAD
-const { isArray } = Array;
-=======
 import uuid from 'uuid';
 
 const debugBindings = debug('knex:bindings')
->>>>>>> 44ccb33c
 
 // The "QueryCompiler" takes all of the query statements which
 // have been gathered in the "QueryBuilder" and turns them into a
@@ -499,25 +489,11 @@
   // ------
 
   whereIn(statement) {
-<<<<<<< HEAD
     let columns = null;
     if (isArray(statement.column)) {
       columns = `(${this.formatter.columnize(statement.column)})`
     } else {
       columns = this.formatter.wrap(statement.column);
-=======
-    if (Array.isArray(statement.column)) return this.multiWhereIn(statement);
-    return this.formatter.wrap(statement.column) + ' ' + this._not(statement, 'in ') +
-      this.wrap(this.formatter.parameterize(statement.value));
-  },
-
-  multiWhereIn(statement) {
-    let i = -1, sql = `(${this.formatter.columnize(statement.column)}) `
-    sql += this._not(statement, 'in ') + '(('
-    while (++i < statement.value.length) {
-      if (i !== 0) sql += '),('
-      sql += this.formatter.parameterize(statement.value[i])
->>>>>>> 44ccb33c
     }
 
     const values = this.formatter.values(statement.value);
