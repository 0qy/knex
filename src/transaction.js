--- conflicted
+++ resolved
@@ -136,15 +136,6 @@
     return this
   },
 
-<<<<<<< HEAD
-  _skipping(sql) {
-    return Promise.reject(new Error(
-      `Transaction ${this.txid} has already been released skipping: ${sql}`
-    ));
-  },
-
-=======
->>>>>>> ffc7bd4a
   // Acquire a connection and create a disposer - either using the one passed
   // via config or getting one off the client. The disposer will be called once
   // the original promise is marked completed.
