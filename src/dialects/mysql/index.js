
// MySQL Client
// -------
import inherits from 'inherits';

import Client from '../../client';
import Promise from 'bluebird';
import * as helpers from '../../helpers';

import QueryCompiler from './query/compiler';
import SchemaCompiler from './schema/compiler';
import TableCompiler from './schema/tablecompiler';
import ColumnCompiler from './schema/columncompiler';

import { assign } from 'lodash'
import { makeEscape } from '../../query/string'

// Always initialize with the "QueryBuilder" and "QueryCompiler"
// objects, which extend the base 'lib/query/builder' and
// 'lib/query/compiler', respectively.
function Client_MySQL(config) {
  Client.call(this, config);
}
inherits(Client_MySQL, Client);

assign(Client_MySQL.prototype, {

  dialect: 'mysql',

  driverName: 'mysql',

  _driver() {
    return require('mysql')
  },

  queryCompiler() {
    return new QueryCompiler(this, ...arguments)
  },

  schemaCompiler() {
    return new SchemaCompiler(this, ...arguments)
  },

  tableCompiler() {
    return new TableCompiler(this, ...arguments)
  },

  columnCompiler() {
    return new ColumnCompiler(this, ...arguments)
  },

  _escapeBinding: makeEscape(),

  wrapIdentifier(value) {
    return (value !== '*' ? `\`${value.replace(/`/g, '``')}\`` : '*')
  },

  // Get a raw connection, called by the `pool` whenever a new
  // connection needs to be added to the pool.
  acquireRawConnection() {
    return new Promise((resolver, rejecter) => {
      const connection = this.driver.createConnection({
        ...this.connectionSettings,
        // debug: true // ['ComQueryPacket', 'RowDataPacket']
      })
      connection.connect((err) => {
        if (err) return rejecter(err)
        connection.on('error', err => {
          connection.__knex__disposed = err
        })
        resolver(connection)
      })
    })
  },

  // Used to explicitly close a connection, called internally by the pool
  // when a connection times out or the pool is shutdown.
  destroyRawConnection(connection) {
    connection.removeAllListeners()
    connection.end(err => {
      if (err) connection.__knex__disposed = err
    })
  },

  validateConnection(connection) {
    return connection.state === 'connected' || connection.state === 'authenticated'
  },

  // Grab a connection, run the query via the MySQL streaming interface,
  // and pass that through to the stream we've sent back to the client.
  _stream(context, connection, obj, stream, options) {
    options = options || {}
    return new Promise((resolver, rejecter) => {
      stream.on('error', rejecter)
      stream.on('end', resolver)
      connection.query(obj.sql, obj.bindings).stream(options).pipe(stream)
    })
  },

  // Runs the query on the specified connection, providing the bindings
  // and any other necessary prep work.
  _query(context, connection, obj) {
    if (!obj || typeof obj === 'string') obj = {sql: obj}
    return new Promise((resolver, rejecter) => {
      let { sql } = obj
      if (!sql) {
        return resolver()
      }
      if (obj.options) sql = assign({sql}, obj.options)
      connection.query(sql, obj.bindings, (err, rows, fields) => {
        if (err) {
          if (this._isTransactionError(err)) {
            this.log.warn(
              'Transaction was implicitly committed, do not mix transactions and ' +
              `DDL with ${this.driverName} (#805)`
            )
            return resolver()
          }
          return rejecter(err)
        }
        obj.response = [rows, fields]
        resolver(obj)
      })
    })
  },

  _isTransactionError(err) {
    return err.errno === 1305
  },

  // Process the response as returned from the query.
  processResponse(obj, runner) {
    if (obj == null) return;
    const { response } = obj
    const { method } = obj
    const rows = response[0]
    const fields = response[1]
    if (obj.output) return obj.output.call(runner, rows, fields)
    switch (method) {
      case 'select':
      case 'pluck':
      case 'first': {
        let resp = helpers.skim(rows)
        if (method === 'pluck') resp = resp.map(val => val[obj.pluck])
        return method === 'first' ? resp[0] : resp
      }
      case 'insert':
        return [rows.insertId]
      case 'del':
      case 'update':
      case 'counter':
        return rows.affectedRows
      default:
        return response
    }
  },

  canCancelQuery: true,

<<<<<<< HEAD
  cancelQuery(context) {
=======
  cancelQuery(connectionToKill) {
>>>>>>> f33d6a31
    const acquiringConn = this.acquireConnection()

    // Error out if we can't acquire connection in time.
    // Purposely not putting timeout on `KILL QUERY` execution because erroring
    // early there would release the `connectionToKill` back to the pool with
    // a `KILL QUERY` command yet to finish.
    // .timeout(100)
    return Promise.all([
      acquiringConn,
      context.getConnection()
    ])
    .timeout(100)
    .then(([connection, connectionToKill]) => {
      connectionToKill.__knex__disposed = new Error('Connection Destroyed By Timeout')

      // TODO: Figure out how to make this more consistent
      return this._query({}, connection, {
        method: 'raw',
        sql: 'KILL QUERY ?',
        bindings: [connectionToKill.threadId],
        options: {},
      }).then((resp) => {
        this.releaseConnection(connection)
      })
    })
    .catch(Promise.TimeoutError, err => {
      // NOT returning this promise because we want to release the connection
      // in a non-blocking fashion
      acquiringConn.then(conn => {
        this.releaseConnection(conn)
      })
      throw err
    })
  }

})

export default Client_MySQL<|MERGE_RESOLUTION|>--- conflicted
+++ resolved
@@ -157,11 +157,7 @@
 
   canCancelQuery: true,
 
-<<<<<<< HEAD
   cancelQuery(context) {
-=======
-  cancelQuery(connectionToKill) {
->>>>>>> f33d6a31
     const acquiringConn = this.acquireConnection()
 
     // Error out if we can't acquire connection in time.
