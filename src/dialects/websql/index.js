/* globals openDatabase:false */

// WebSQL
// -------
import inherits from 'inherits';

import Client_SQLite3 from '../sqlite3';
import Promise from 'bluebird';
import { assign, map, uniqueId, clone } from 'lodash'

function Client_WebSQL(config) {
  Client_SQLite3.call(this, config);
  this.name = config.name || 'knex_database';
  this.version = config.version || '1.0';
  this.displayName = config.displayName || this.name;
  this.estimatedSize = config.estimatedSize || 5 * 1024 * 1024;
}
inherits(Client_WebSQL, Client_SQLite3);

assign(Client_WebSQL.prototype, {

  dialect: 'websql',

  transaction: {
    begin: '',
    savepoint: '',
    commit: '',
    releaseSavepoint: '',
    rollback: '',
    rollbackSavepoint: '',
  },

  // Get a raw connection from the database, returning a promise with the connection object.
  acquireConnection() {
    return new Promise((resolve, reject) => {
      try {
        /*jslint browser: true*/
        const db = openDatabase(
          this.name, this.version, this.displayName, this.estimatedSize
        );
        db.transaction(function(t) {
          t.__knexUid = uniqueId('__knexUid');
          resolve(t);
        });
      } catch (e) {
        reject(e);
      }
<<<<<<< HEAD
    })
=======
    });
>>>>>>> f33d6a31
  },

  // Used to explicitly close a connection, called internally by the pool
  // when a connection times out or the pool is shutdown.
  releaseConnection() {
    return Promise.resolve()
  },

  // Runs the query on the specified connection,
  // providing the bindings and any other necessary prep work.
<<<<<<< HEAD
  _query(context, connection, obj) {
    return new Promise(function(resolver, rejecter) {
=======
  _query(connection, obj) {
    return new Promise((resolver, rejecter) => {
>>>>>>> f33d6a31
      if (!connection) return rejecter(new Error('No connection provided.'));
      connection.executeSql(obj.sql, obj.bindings, (trx, response) => {
        obj.response = response;
        return resolver(obj);
      }, (trx, err) => {
        rejecter(err);
      });
    });
  },

  _stream(context, connection, sql, stream) {
    const client = this;
    return new Promise(function(resolver, rejecter) {
      stream.on('error', rejecter)
      stream.on('end', resolver)
      return client._query(connection, sql).then(obj =>
        client.processResponse(obj)
      ).map(row => {
        stream.write(row)
      }).catch(err => {
        stream.emit('error', err)
      }).then(() => {
        stream.end()
      })
    })
  },

  processResponse(obj, runner) {
    const resp = obj.response;
    if (obj.output) return obj.output.call(runner, resp);
    switch (obj.method) {
      case 'pluck':
      case 'first':
      case 'select': {
        let results = [];
        for (let i = 0, l = resp.rows.length; i < l; i++) {
          results[i] = clone(resp.rows.item(i));
        }
        if (obj.method === 'pluck') results = map(results, obj.pluck);
        return obj.method === 'first' ? results[0] : results;
      }
      case 'insert':
        return [resp.insertId];
      case 'delete':
      case 'update':
      case 'counter':
        return resp.rowsAffected;
      default:
        return resp;
    }
  }

})

export default Client_WebSQL;<|MERGE_RESOLUTION|>--- conflicted
+++ resolved
@@ -45,11 +45,7 @@
       } catch (e) {
         reject(e);
       }
-<<<<<<< HEAD
     })
-=======
-    });
->>>>>>> f33d6a31
   },
 
   // Used to explicitly close a connection, called internally by the pool
@@ -60,13 +56,8 @@
 
   // Runs the query on the specified connection,
   // providing the bindings and any other necessary prep work.
-<<<<<<< HEAD
   _query(context, connection, obj) {
-    return new Promise(function(resolver, rejecter) {
-=======
-  _query(connection, obj) {
     return new Promise((resolver, rejecter) => {
->>>>>>> f33d6a31
       if (!connection) return rejecter(new Error('No connection provided.'));
       connection.executeSql(obj.sql, obj.bindings, (trx, response) => {
         obj.response = response;
