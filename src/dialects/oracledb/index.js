--- conflicted
+++ resolved
@@ -330,14 +330,9 @@
     case 'pluck':
     case 'first':
       response = helpers.skim(response);
-<<<<<<< HEAD
-      if (obj.method === 'pluck')
-        response = response.map(val => val[obj.pluck])
-=======
       if (obj.method === 'pluck') {
         response = _.map(response, obj.pluck);
       }
->>>>>>> 3609de76
       return obj.method === 'first' ? response[0] : response;
     case 'insert':
     case 'del':
