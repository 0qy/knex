--- conflicted
+++ resolved
@@ -185,17 +185,6 @@
     'updates.1': {
       mysql: {
         sql: ['update `accounts` set `email` = ?, `first_name` = ?, `last_name` = ? where `id` = ?'],
-<<<<<<< HEAD
-        bindings: ['test-updated@example.com','User','Test',1]
-      },
-      postgres: {
-        sql: ['update "accounts" set "email" = ?, "first_name" = ?, "last_name" = ? where "id" = ?'],
-        bindings: ['test-updated@example.com','User','Test',1]
-      },
-      sqlite3: {
-        sql: ['update "accounts" set "email" = ?, "first_name" = ?, "last_name" = ? where "id" = ?'],
-        bindings: ['test-updated@example.com','User','Test',1]
-=======
         bindings: ['test100@example.com','User','Test',1]
       },
       postgres: {
@@ -205,7 +194,6 @@
       sqlite3: {
         sql: ['update "accounts" set "email" = ?, "first_name" = ?, "last_name" = ? where "id" = ?'],
         bindings: ['test100@example.com','User','Test',1]
->>>>>>> e5fd8df4
       }
     },
     'selects.1': {
@@ -322,17 +310,6 @@
     },
     'selects.9': {
       mysql: {
-<<<<<<< HEAD
-        sql: ['select distinct `email` from `accounts` where `logins` = ?'],
-        bindings: [2]
-      },
-      postgres: {
-        sql: ['select distinct "email" from "accounts" where "logins" = ?'],
-        bindings: [2]
-      },
-      sqlite3: {
-        sql: ['select distinct "email" from "accounts" where "logins" = ?'],
-=======
         sql: ['select distinct `email` from `accounts` where `logins` = ? order by `email` asc'],
         bindings: [2]
       },
@@ -342,23 +319,11 @@
       },
       sqlite3: {
         sql: ['select distinct "email" from "accounts" where "logins" = ? order by "email" collate nocase asc'],
->>>>>>> e5fd8df4
         bindings: [2]
       }
     },
     'selects.10': {
       mysql: {
-<<<<<<< HEAD
-        sql: ['select distinct `email` from `accounts`'],
-        bindings: []
-      },
-      postgres: {
-        sql: ['select distinct "email" from "accounts"'],
-        bindings: []
-      },
-      sqlite3: {
-        sql: ['select distinct "email" from "accounts"'],
-=======
         sql: ['select distinct `email` from `accounts` order by `email` asc'],
         bindings: []
       },
@@ -368,7 +333,6 @@
       },
       sqlite3: {
         sql: ['select distinct "email" from "accounts" order by "email" collate nocase asc'],
->>>>>>> e5fd8df4
         bindings: []
       }
     },
