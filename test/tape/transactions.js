--- conflicted
+++ resolved
@@ -1,16 +1,9 @@
 /*eslint no-var:0, max-len:0 */
 
 'use strict';
-<<<<<<< HEAD
-
-var harness = require('./harness')
-var tape = require('tape')
-var async = require('async')
-=======
 var Promise    = require('bluebird')
 var harness    = require('./harness')
 var tape       = require('tape')
->>>>>>> 3609de76
 var JSONStream = require('JSONStream')
 
 module.exports = function(knex) {
@@ -388,23 +381,11 @@
       Promise.each([
         'SET join_collapse_limit to 1',
         'SET enable_nestloop = off'
-<<<<<<< HEAD
-      ],
-      function (request, cb) {
-        knex.raw(request).transacting(tx).asCallback(cb);
-      },
-      function (err) {
-        if (err) {
-          return tx.rollback(err)
-        }
-        var stream = knex('test_table').transacting(tx).stream();
-=======
       ], function(request) {
         return tx.raw(request)
       })
       .then(function() {
         var stream = tx.table('test_table').stream();
->>>>>>> 3609de76
         stream.on('end', function () {
           tx.commit().then(() => {
             t.equal(queryCount, 5, 'Five queries run')
